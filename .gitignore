log/*
data/**/*.csv
data/**/*.crc
data/**/*.parquet
data/**/*_SUCCESS
dev/**
<<<<<<< HEAD

=======
>>>>>>> 3c64e5e1
ebes/*

# Byte-compiled / optimized / DLL files
__pycache__/
*.py[cod]
*$py.class

build/*

transaction_me*/*<|MERGE_RESOLUTION|>--- conflicted
+++ resolved
@@ -4,10 +4,6 @@
 data/**/*.parquet
 data/**/*_SUCCESS
 dev/**
-<<<<<<< HEAD
-
-=======
->>>>>>> 3c64e5e1
 ebes/*
 
 # Byte-compiled / optimized / DLL files
