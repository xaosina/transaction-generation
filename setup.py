from distutils.core import setup
import shutil
import os

package_data = [
    dict(
        source='configs',
        destination="evaluation/configs",
        dest_was_created=False,
    ),
    dict(
        source='data',
        destination="evaluation/data",
        dest_was_created=False,
    )
]

for pack_dt in package_data:
    source = pack_dt['source']
    destination = pack_dt['destination']
    if not os.path.exists(destination):
        pack_dt['dest_was_created'] = True
        shutil.copytree(source, destination)

try:
    setup(
        name="transaction_metrics",
<<<<<<< HEAD
        version="0.0.3",
        packages=['tmetrics', 'tmetrics.preprocess'],
=======
        version="0.0.2",
        packages=['tmetrics', 'tmetrics.preprocess', 'tmetrics.pipelines', 'tmetrics.models'],
>>>>>>> d2e3d5a2
        package_dir = {'tmetrics': 'evaluation'},
        package_data={'tmetrics': ['configs/*/*.yaml', 'data/*/*.json']},
        install_requires=[
            "pandas==2.2.0",
            "pyspark==3.5.0",
            "seaborn==0.13.2",
            "optuna==3.5.0",
            "torcheval==0.0.7",
            "omegaconf==2.3.0",
            "lightgbm==4.3.0",
            "mamba_ssm==1.2.2",
            "torchcde==0.2.5",
            "ebes==0.0.3",
            "sdmetrics==0.15.1"
        ],
    )
except Exception:
    pass
finally:
    for pack_dt in package_data:
        dest_was_created = pack_dt['dest_was_created']
        destination = pack_dt['destination']
        if dest_was_created:
            shutil.rmtree(destination)<|MERGE_RESOLUTION|>--- conflicted
+++ resolved
@@ -25,13 +25,8 @@
 try:
     setup(
         name="transaction_metrics",
-<<<<<<< HEAD
         version="0.0.3",
-        packages=['tmetrics', 'tmetrics.preprocess'],
-=======
-        version="0.0.2",
         packages=['tmetrics', 'tmetrics.preprocess', 'tmetrics.pipelines', 'tmetrics.models'],
->>>>>>> d2e3d5a2
         package_dir = {'tmetrics': 'evaluation'},
         package_data={'tmetrics': ['configs/*/*.yaml', 'data/*/*.json']},
         install_requires=[
