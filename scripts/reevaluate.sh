#!/bin/bash

EXPERIMENT_ROOT="$1"
<<<<<<< HEAD
SEED="${2:-0}"
RUN_NAME_BASE="${3:-evaluation_run}"
DEVICE="${4:-cuda:2}"
TOPK="${5:-1}"
TEMP="${6:-1}"

CONFIG_FILE="${EXPERIMENT_ROOT}/seed_${SEED}/config.yaml"
CHECKPOINT_DIR="${EXPERIMENT_ROOT}/seed_${SEED}/ckpt/"

CHECKPOINT_FILE=$(ls -t "$CHECKPOINT_DIR"*.ckpt | head -n1)

RUN_NAME="${RUN_NAME_BASE}"
echo "🚀 Running: $RUN_NAME"


python main.py \
  --config_path "${CONFIG_FILE}" \
  --overwrite_factory "[metrics/detection]" \
  --trainer.ckpt_resume "${CHECKPOINT_FILE}" \
  --run_name "${RUN_NAME}" \
  --device "${DEVICE}" \
  --runner.name GenerationEvaluator \
  --runner.run_type simple \
  --runner.params.n_runs 1 \
  --trainer.verbose True \
  --evaluator.topk "${TOPK}" \
  --evaluator.temperature "${TEMP}"
=======
RUN_NAME_BASE="${2:-evaluation_run/-}"
DEVICE="${3:-cuda:2}"

DATASET="${EXPERIMENT_ROOT#log/generation/}"
DATASET="${DATASET%%/*}"
CONFIG_FILE="${EXPERIMENT_ROOT}/seed_0/config.yaml"
CHECKPOINT_DIR="${EXPERIMENT_ROOT}/seed_0/ckpt/"

CHECKPOINT_FILE=$(ls -t "$CHECKPOINT_DIR"*.ckpt | head -n1)

# Define parameter ranges — temperature starts at 1
TEMPERATURES=(1.0)
#  1.5 2.0 5.0 10.0 20.0 50.0 100.0)
TOPK_VALUES=(1)
#  5 10 20 40 80)

# Grid search loop
for temp in "${TEMPERATURES[@]}"; do
  for topk in "${TOPK_VALUES[@]}"; do
    RUN_NAME="${RUN_NAME_BASE}/temp${temp}_topk${topk}"
    echo "🚀 Running: $RUN_NAME"

    python main.py \
      --config_path "${CONFIG_FILE}" \
      --trainer.ckpt_resume "${CHECKPOINT_FILE}" \
      --run_name "${RUN_NAME}" \
      --device "${DEVICE}" \
      --runner.name GenerationEvaluator \
      --runner.run_type simple \
      --runner.params.n_runs 1 \
      --trainer.verbose True \
      --evaluator.topk ${topk} \
      --evaluator.temperature ${temp} \
      --overwrite_factory "[metrics/with_detection/${DATASET}]" \
      --device "cuda:0"
    # Optional: prevent resource spikes
    sleep 2
  done
done

echo "✅ Grid search completed."
>>>>>>> 4d40b38c
<|MERGE_RESOLUTION|>--- conflicted
+++ resolved
@@ -1,7 +1,6 @@
 #!/bin/bash
 
 EXPERIMENT_ROOT="$1"
-<<<<<<< HEAD
 SEED="${2:-0}"
 RUN_NAME_BASE="${3:-evaluation_run}"
 DEVICE="${4:-cuda:2}"
@@ -28,47 +27,4 @@
   --runner.params.n_runs 1 \
   --trainer.verbose True \
   --evaluator.topk "${TOPK}" \
-  --evaluator.temperature "${TEMP}"
-=======
-RUN_NAME_BASE="${2:-evaluation_run/-}"
-DEVICE="${3:-cuda:2}"
-
-DATASET="${EXPERIMENT_ROOT#log/generation/}"
-DATASET="${DATASET%%/*}"
-CONFIG_FILE="${EXPERIMENT_ROOT}/seed_0/config.yaml"
-CHECKPOINT_DIR="${EXPERIMENT_ROOT}/seed_0/ckpt/"
-
-CHECKPOINT_FILE=$(ls -t "$CHECKPOINT_DIR"*.ckpt | head -n1)
-
-# Define parameter ranges — temperature starts at 1
-TEMPERATURES=(1.0)
-#  1.5 2.0 5.0 10.0 20.0 50.0 100.0)
-TOPK_VALUES=(1)
-#  5 10 20 40 80)
-
-# Grid search loop
-for temp in "${TEMPERATURES[@]}"; do
-  for topk in "${TOPK_VALUES[@]}"; do
-    RUN_NAME="${RUN_NAME_BASE}/temp${temp}_topk${topk}"
-    echo "🚀 Running: $RUN_NAME"
-
-    python main.py \
-      --config_path "${CONFIG_FILE}" \
-      --trainer.ckpt_resume "${CHECKPOINT_FILE}" \
-      --run_name "${RUN_NAME}" \
-      --device "${DEVICE}" \
-      --runner.name GenerationEvaluator \
-      --runner.run_type simple \
-      --runner.params.n_runs 1 \
-      --trainer.verbose True \
-      --evaluator.topk ${topk} \
-      --evaluator.temperature ${temp} \
-      --overwrite_factory "[metrics/with_detection/${DATASET}]" \
-      --device "cuda:0"
-    # Optional: prevent resource spikes
-    sleep 2
-  done
-done
-
-echo "✅ Grid search completed."
->>>>>>> 4d40b38c
+  --evaluator.temperature "${TEMP}"