--- conflicted
+++ resolved
@@ -56,13 +56,8 @@
 loss:
   name: matched
   params:
-<<<<<<< HEAD
     mse_weight: 0.5
     # max_shift: -1
-=======
-    mse_weight: 0.07
-    max_shift: -1
->>>>>>> 7b728887
 
 optuna:
   params:
