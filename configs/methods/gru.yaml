--- conflicted
+++ resolved
@@ -12,10 +12,6 @@
     frozen: False
     checkpoint:
     batch_transforms:
-<<<<<<< HEAD
-
-=======
->>>>>>> 2119142c
   latent_encoder:
     name: GRU
     params:
