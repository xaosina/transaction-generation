trainer:
  total_iters: 1_000_000
  total_epochs: null
  ckpt_track_metric: 'loss'
  iters_per_epoch: null
  patience: 10
  profiling: false
  verbose: True
  ckpt_resume: null


# DATA
data_conf:
  dataset_name: alphabattle_small
  cat_cardinalities:
    - ["payment_system", 7]
    - ["mcc_category", 28]
    - ["card_type", 166]
    - ["mcc", 109]
  num_names:
    - amnt
  index_name: app_id
  time_name: hours_since_first_tx
  focus_on:
  target_token: "mcc_category"

  test_path: 'data/alphabattle-100k/test'
  train_path: 'data/alphabattle-100k/train'
  val_ratio: 0.15
  num_workers: 4
  train_resamples: 1
  batch_size: 128

  min_history_len: &min_history_len 32
  generation_len: &generation_len 32
  max_seq_len:  &max_seq_len 350
  padding_value: 0

  train_random_end: none
  val_random_end: time

  train_transforms:
    "0":
      RescaleTime:
        loc: 0.0
        scale: 11754.0
    "1":
      TimeToDiff:
        disable: True
    "local_shuffle":
      LocalShuffle:
        max_shift: 0
    "3":
      CutTargetSequence:
        target_len: 0

  val_transforms:
<<<<<<< HEAD
    "0":
      RescaleTime:
        loc: 0.0
        scale: 11754.0
    "1":
      TimeToDiff:
        disable: True
=======
    "0": ${data_conf.train_transforms.0}
    "1": ${data_conf.train_transforms.1}
>>>>>>> a1d3b6de
    "3":
      CutTargetSequence:
        target_len: *generation_len<|MERGE_RESOLUTION|>--- conflicted
+++ resolved
@@ -55,18 +55,8 @@
         target_len: 0
 
   val_transforms:
-<<<<<<< HEAD
-    "0":
-      RescaleTime:
-        loc: 0.0
-        scale: 11754.0
-    "1":
-      TimeToDiff:
-        disable: True
-=======
     "0": ${data_conf.train_transforms.0}
     "1": ${data_conf.train_transforms.1}
->>>>>>> a1d3b6de
     "3":
       CutTargetSequence:
         target_len: *generation_len