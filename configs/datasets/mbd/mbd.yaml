trainer:
  total_iters: 1_000_000
  total_epochs: null
  ckpt_track_metric: 'Reconstruction overall'
  iters_per_epoch: null
  patience: 10
  profiling: false
  verbose: True
  ckpt_resume: null

log_dir: log/generation/mbd

<<<<<<< HEAD
# DATA
=======
>>>>>>> a0558cbd
data_conf:
  num_names:
    - amount
  index_name: client_id
  time_name: days_since_first_tx
  focus_on:
    - event_type
  test_path: 'data/mbd-50k/test'
  train_path: 'data/mbd-50k/train'
  val_ratio: 0.15
<<<<<<< HEAD
  num_workers: 2
=======
  num_workers: 4
>>>>>>> a0558cbd
  train_resamples: 1
  batch_size: 128

  min_history_len: &min_history_len 32
  generation_len: &generation_len 16
  max_seq_len:  &max_seq_len 1045
  padding_value: 0

  train_random_end: none
  val_random_end: time
  # loader_transforms:
  # "0":
  #   ExcludeCategories:
  #     feature_name: "event_type"
  #     exclude_categories: [15, 17, 34,  4,  3, 18, 26, 24, 32, 29, 27, 35, 39, 12,  1, 37, 31,  2, 16, 25,  0, 21, 11, 28, 30, 13, 19]
  #     # exclude_categories: [53, 52, 51, 47, 48, 40, 50, 49, 23, 42, 44, 45, 33, 20, 36, 41,  5, 46, 6,  8, 10, 22, 14, 43, 38,  7,  9]
  #     min_hist_len: *min_history_len
  #     gen_len: *generation_len

  train_transforms:
    "0":
      RescaleTime:
        loc: 0.0
        scale: 365.0
    "1":
      TimeToDiff:
        disable: false
    "ngrams":
      NGramTransform:
        model_path: 'data/mbd-50k/ngrams-mapper-32.pt'
        feature_name: event_type
        feature_counts: 55
        max_l: *max_seq_len
        disable: true
    "log_tfs":
      Logarithm:
        names: ["amount"]
<<<<<<< HEAD
    "3":
      CutTargetSequence:
        target_len: 0
    # "shuffle":
    #   ShuffleBatch:
    #     untouched_slice: [None, None]
=======

>>>>>>> a0558cbd

  val_transforms:
    "0":
      RescaleTime:
        loc: 0.0
        scale: 365.0
    "1":
      TimeToDiff:
        disable: False
    "log_tfs":
      Logarithm:
        names: ["amount"]
    "3":
      CutTargetSequence:
        target_len: *generation_len
    "ngrams":
      NGramTransform:
        model_path: 'data/mbd-50k/ngrams-mapper-32.pt'
        feature_name: event_type
        feature_counts: 55
        max_l: *max_seq_len
        disable: true
    "shuffle_users":
      ShuffleUsers:
        shuffle: false<|MERGE_RESOLUTION|>--- conflicted
+++ resolved
@@ -10,30 +10,35 @@
 
 log_dir: log/generation/mbd
 
-<<<<<<< HEAD
 # DATA
-=======
->>>>>>> a0558cbd
 data_conf:
+  cat_cardinalities:
+    - src_type32, 88
+    - src_type11, 47
+    - event_subtype, 60
+    - dst_type11, 58
+    - event_type, 55
+    - currency, 13
+    - dst_type12, 253
+    - src_type22, 84
+    - src_type12, 188
+    # src_type31: 1455
+    # src_type21: 8000
   num_names:
     - amount
   index_name: client_id
   time_name: days_since_first_tx
   focus_on:
-    - event_type
+
   test_path: 'data/mbd-50k/test'
   train_path: 'data/mbd-50k/train'
   val_ratio: 0.15
-<<<<<<< HEAD
-  num_workers: 2
-=======
   num_workers: 4
->>>>>>> a0558cbd
   train_resamples: 1
   batch_size: 128
 
   min_history_len: &min_history_len 32
-  generation_len: &generation_len 16
+  generation_len: &generation_len 32
   max_seq_len:  &max_seq_len 1045
   padding_value: 0
 
@@ -66,16 +71,12 @@
     "log_tfs":
       Logarithm:
         names: ["amount"]
-<<<<<<< HEAD
     "3":
       CutTargetSequence:
         target_len: 0
     # "shuffle":
     #   ShuffleBatch:
     #     untouched_slice: [None, None]
-=======
-
->>>>>>> a0558cbd
 
   val_transforms:
     "0":
