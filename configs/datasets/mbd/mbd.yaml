trainer:
  total_iters: 1_000_000
  total_epochs: null
<<<<<<< HEAD
  ckpt_track_metric: 'KLDiv overall'
=======
  ckpt_track_metric: loss #'Reconstruction overall'
>>>>>>> 7b728887
  iters_per_epoch: null
  patience: 10
  profiling: false
  verbose: True
  ckpt_resume: null

log_dir: log/generation/mbd

# DATA
data_conf:
  cat_cardinalities:
    - ["src_type32", 88]
    - ["src_type11", 47]
    - ["event_subtype", 60]
    - ["dst_type11", 58]
    - ["event_type", 55]
    - ["currency", 13]
    - ["dst_type12", 253]
    - ["src_type22", 84]
    - ["src_type12", 188]
    # src_type31: 1455
    # src_type21: 8000
  num_names:
    - amount
  index_name: client_id
  time_name: days_since_first_tx
  focus_on:
    ["amount", "event_type"]
  test_path: 'data/mbd-50k/test'
  train_path: 'data/mbd-50k/train'
  val_ratio: 0.15
<<<<<<< HEAD
  num_workers: 0
=======
  num_workers: 3
>>>>>>> 7b728887
  train_resamples: 1
  batch_size: 128

  min_history_len: &min_history_len 32
  generation_len: &generation_len 32
  max_seq_len:  &max_seq_len 1045
  padding_value: 0

  train_random_end: none
  val_random_end: time
  # loader_transforms:
  # "0":
  #   ExcludeCategories:
  #     feature_name: "event_type"
  #     exclude_categories: [15, 17, 34,  4,  3, 18, 26, 24, 32, 29, 27, 35, 39, 12,  1, 37, 31,  2, 16, 25,  0, 21, 11, 28, 30, 13, 19]
  #     # exclude_categories: [53, 52, 51, 47, 48, 40, 50, 49, 23, 42, 44, 45, 33, 20, 36, 41,  5, 46, 6,  8, 10, 22, 14, 43, 38,  7,  9]
  #     min_hist_len: *min_history_len
  #     gen_len: *generation_len

  train_transforms:
    "0":
      RescaleTime:
        loc: 0.0
        scale: 365.0
    "1":
      TimeToDiff:
        disable: false
    "ngrams":
      NGramTransform:
        model_path: 'data/mbd-50k/ngrams-mapper-32.pt'
        feature_name: event_type
        feature_counts: 55
        max_l: *max_seq_len
        disable: true
    "log_tfs":
      Logarithm:
        names: ["amount"]
    "3":
      CutTargetSequence:
        target_len: *generation_len
    # "shuffle_history":
    #   ShuffleHistory:
    #     shuffle: True
    # "shuffle":
    #   ShuffleBatch:
    #     untouched_slice: [None, None]

  val_transforms:
    "0":
      RescaleTime:
        loc: 0.0
        scale: 365.0
    "1":
      TimeToDiff:
        disable: false
    "log_tfs":
      Logarithm:
        names: ["amount"]
    "3":
      CutTargetSequence:
        target_len: *generation_len
    "ngrams":
      NGramTransform:
        model_path: 'data/mbd-50k/ngrams-mapper-32.pt'
        feature_name: event_type
        feature_counts: 55
        max_l: *max_seq_len
        disable: true
    # "shuffle_users":
    #   ShuffleUsers:
    #     shuffle: false<|MERGE_RESOLUTION|>--- conflicted
+++ resolved
@@ -1,11 +1,7 @@
 trainer:
   total_iters: 1_000_000
   total_epochs: null
-<<<<<<< HEAD
-  ckpt_track_metric: 'KLDiv overall'
-=======
   ckpt_track_metric: loss #'Reconstruction overall'
->>>>>>> 7b728887
   iters_per_epoch: null
   patience: 10
   profiling: false
@@ -37,11 +33,7 @@
   test_path: 'data/mbd-50k/test'
   train_path: 'data/mbd-50k/train'
   val_ratio: 0.15
-<<<<<<< HEAD
-  num_workers: 0
-=======
-  num_workers: 3
->>>>>>> 7b728887
+  num_workers: 4
   train_resamples: 1
   batch_size: 128
 
