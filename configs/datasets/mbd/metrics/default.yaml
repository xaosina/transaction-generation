--- conflicted
+++ resolved
@@ -1,19 +1,13 @@
 evaluator:
   devices: ["cuda:1", "cuda:2"]
   metrics:
-<<<<<<< HEAD
-    - Reconstruction
+    - KLDiv
     - Levenshtein:
         target_key: event_type
-    # - Accuracy:
-=======
     - MatchedReconstruction:
         max_shift: 0
     - MatchedReconstruction:
         max_shift: 32
-    # - PR:
->>>>>>> 7b728887
-    #     target_key: event_type
     - Cardinality:
         target_key: event_type
     - F1Metric:
