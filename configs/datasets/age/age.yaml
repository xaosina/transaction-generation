--- conflicted
+++ resolved
@@ -57,15 +57,11 @@
         disable: true
     "time_diff":
       TimeToDiff:
-<<<<<<< HEAD
         disable: false
     "log_time":
       "LogTime":
         disable: true
         clamp: 5
-=======
-        disable: True
->>>>>>> 2119142c
     "log_tfs":
       Logarithm:
         names: ["amount_rur"]
