--- conflicted
+++ resolved
@@ -62,20 +62,6 @@
     "1":
       TimeToDiff:
         disable: True
-<<<<<<< HEAD
-    "TCD":
-      TimeToCatDiff:
-        disable: True
-        target: *target_token
-    "ngrams":
-      NGramTransform:
-        model_path: 'data/age/preprocessed/ngrams-mapper-32.pt'
-        feature_name: small_group
-        feature_counts: 203
-        max_l: *max_seq_len
-        disable: true
-=======
->>>>>>> 2119142c
     "log_tfs":
       Logarithm:
         names: ["amount_rur"]
