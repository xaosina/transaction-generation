--- conflicted
+++ resolved
@@ -6,13 +6,6 @@
     # - KLDiv
     # - JSDiv
     - Levenshtein
-    - NDCG:
-        k: 10
-<<<<<<< HEAD
-    - NDCG:
-        k: 15
-=======
->>>>>>> e4634bc9
     - MatchedReconstruction:
         max_shift: 0
     - MatchedReconstruction:
