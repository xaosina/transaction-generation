--- conflicted
+++ resolved
@@ -4,12 +4,9 @@
   temperature: 1.
   metrics:
     - OTD
-<<<<<<< HEAD
-    - Levenshtein
-=======
     - OTD:
         f1_average: micro
->>>>>>> f1578a84
+    - Levenshtein
     - Cardinality
     - MultisetF1Metric:
         average: macro
