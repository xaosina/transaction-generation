evaluator:
  metrics:
<<<<<<< HEAD
    - OTD
    - Levenshtein
    - OTD:
        f1_average: micro
    - Cardinality
    - MultisetF1Metric:
        average: macro
    - MultisetF1Metric:
        average: micro
    - F1Score:
        average: macro
    - F1Score:
        average: micro
=======
>>>>>>> 6dd3e71a
    - Detection:
        condition_len: ${data_conf.generation_len}
        verbose: True<|MERGE_RESOLUTION|>--- conflicted
+++ resolved
@@ -1,21 +1,5 @@
 evaluator:
   metrics:
-<<<<<<< HEAD
-    - OTD
-    - Levenshtein
-    - OTD:
-        f1_average: micro
-    - Cardinality
-    - MultisetF1Metric:
-        average: macro
-    - MultisetF1Metric:
-        average: micro
-    - F1Score:
-        average: macro
-    - F1Score:
-        average: micro
-=======
->>>>>>> 6dd3e71a
     - Detection:
         condition_len: ${data_conf.generation_len}
         verbose: True