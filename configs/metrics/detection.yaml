--- conflicted
+++ resolved
@@ -2,13 +2,4 @@
   metrics:
     - Detection:
         condition_len: ${data_conf.generation_len}
-<<<<<<< HEAD
-        verbose: True
-    - Density:
-        log_cols: ["amount_rur"]
-        with_timediff: True
-        save_details: True
-        verbose: False
-=======
-        verbose: True
->>>>>>> 0b51022b
+        verbose: True