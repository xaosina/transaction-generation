from typing import Optional
import torch
import torch.nn.functional as F
from dataclasses import dataclass
from generation.data.data_types import Batch, PredBatch


@dataclass
class LossConfig:
    name: Optional[str] = "baseline"
    c_dim: Optional[int] = None
    c_number: Optional[int] = None


def get_loss(config: LossConfig):

    name = config.name

    if name == "baseline":
        return BaselineLoss()
    else:
        raise ValueError(f"Unknown type of target (target_type): {name}")


class BaselineLoss:
    def __init__(
        self,
    ):
        super().__init__()
        self.ignore_index = -100

    def __call__(self, y_true: Batch, y_pred: PredBatch) -> torch.Tensor:
<<<<<<< HEAD
        valid_mask = torch.arange(y_true.lengths.max())[:, None] < (
=======
        valid_mask = torch.arange(y_true.lengths.max(), device=y_true.lengths.device)[
            :, None
        ] < (
>>>>>>> a604edd5
            y_true.lengths
        )  # [L, B]

        mse = 0.0
        mse_count = 0

        if y_pred.time is not None:
            pred_time = y_pred.time
            true_time = y_true.time
            mse_time = F.mse_loss(pred_time[:-1], true_time[1:], reduction="none")[
                valid_mask[1:]
            ]

            mse += mse_time.sum()
            mse_count += valid_mask[1:].sum()

        if y_pred.num_features is not None:
            num_feature_ids = [
                y_true.num_features_names.index(name)
                for name in y_pred.num_features_names
            ]

            pred_num = y_pred.num_features
            true_num = y_true.num_features

            mse_num = F.mse_loss(
<<<<<<< HEAD
                pred_num[:-1],
                true_num[1:, :, num_feature_ids],
                reduction="none"
=======
                pred_num[:-1], true_num[1:, :, num_feature_ids], reduction="none"
>>>>>>> a604edd5
            ) * valid_mask[1:].unsqueeze(-1)

            mse += mse_num.sum()
            mse_count += mse_num.numel()

        mse = mse / mse_count

        ce = 0.0
        ce_total = 0
<<<<<<< HEAD
        # breakpoint()
=======
>>>>>>> a604edd5
        if y_pred.cat_features is not None:
            for key in y_pred.cat_features:
                true_cat = y_true[key]
                true_cat[~valid_mask] = self.ignore_index
<<<<<<< HEAD
                # true_cat[~valid_mask] = self.ignore_index
=======
>>>>>>> a604edd5
                true_cat = true_cat.permute(1, 0)

                true_num = y_pred.cat_features[key].permute(1, 2, 0)

                ce += F.cross_entropy(
                    true_num[:, :, :-1],
                    true_cat[:, 1:],
                    ignore_index=self.ignore_index,
                )
                ce_total += 1

            ce = ce / ce_total

<<<<<<< HEAD
        return mse + ce # TODO: Weights
=======
        return mse + ce  # TODO: Weights
>>>>>>> a604edd5
<|MERGE_RESOLUTION|>--- conflicted
+++ resolved
@@ -30,13 +30,9 @@
         self.ignore_index = -100
 
     def __call__(self, y_true: Batch, y_pred: PredBatch) -> torch.Tensor:
-<<<<<<< HEAD
-        valid_mask = torch.arange(y_true.lengths.max())[:, None] < (
-=======
         valid_mask = torch.arange(y_true.lengths.max(), device=y_true.lengths.device)[
             :, None
         ] < (
->>>>>>> a604edd5
             y_true.lengths
         )  # [L, B]
 
@@ -63,13 +59,7 @@
             true_num = y_true.num_features
 
             mse_num = F.mse_loss(
-<<<<<<< HEAD
-                pred_num[:-1],
-                true_num[1:, :, num_feature_ids],
-                reduction="none"
-=======
                 pred_num[:-1], true_num[1:, :, num_feature_ids], reduction="none"
->>>>>>> a604edd5
             ) * valid_mask[1:].unsqueeze(-1)
 
             mse += mse_num.sum()
@@ -79,18 +69,10 @@
 
         ce = 0.0
         ce_total = 0
-<<<<<<< HEAD
-        # breakpoint()
-=======
->>>>>>> a604edd5
         if y_pred.cat_features is not None:
             for key in y_pred.cat_features:
                 true_cat = y_true[key]
                 true_cat[~valid_mask] = self.ignore_index
-<<<<<<< HEAD
-                # true_cat[~valid_mask] = self.ignore_index
-=======
->>>>>>> a604edd5
                 true_cat = true_cat.permute(1, 0)
 
                 true_num = y_pred.cat_features[key].permute(1, 2, 0)
@@ -104,8 +86,4 @@
 
             ce = ce / ce_total
 
-<<<<<<< HEAD
-        return mse + ce # TODO: Weights
-=======
-        return mse + ce  # TODO: Weights
->>>>>>> a604edd5
+        return mse + ce  # TODO: Weights