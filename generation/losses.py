from dataclasses import dataclass, field
from typing import Optional

import torch
import torch.nn.functional as F
from torch.nn import Module

from generation.data.data_types import GenBatch, PredBatch, LatentDataConfig
try:
    from torch_linear_assignment import batch_linear_assignment
except Exception:
    print('No module batch_linear_assignment was installed')


@dataclass(frozen=True)
class LossConfig:
    name: Optional[str] = "baseline"
    params: dict = field(default_factory=dict)


def rse_valid(pred, true, valid_mask):
    # For inspiration: https://lightning.ai/docs/torchmetrics/stable/regression/r2_score.html
    if true.ndim == 3:
        valid_mask = valid_mask.unsqueeze(-1)
    res = (pred - true) ** 2  # L, B, [D]
    userwise_res = torch.where(valid_mask, res, torch.nan).nansum(dim=0)  # B, [D]
    userwise_mean = torch.where(valid_mask, true, torch.nan).nanmean(dim=0)  # B, [D]
    tot = (true - userwise_mean) ** 2  # L, B, [D]
    userwise_tot = torch.where(valid_mask, tot, torch.nan).nansum(dim=0)  # B, [D]
    eps = 1e-8
    rse = userwise_res / (userwise_tot + eps)
    return rse.sum(), rse.numel()


def rse(pred, true):
    # For inspiration: https://lightning.ai/docs/torchmetrics/stable/regression/r2_score.html
    res = (pred - true) ** 2  # L, B, [D]
    userwise_res = res.sum(dim=0)  # B, [D]

    userwise_mean = true.mean(dim=0)  # B, [D]
    tot = (true - userwise_mean) ** 2  # L, B, [D]
    userwise_tot = tot.sum(dim=0)  # B, [D]

    rse = userwise_res / userwise_tot
    return rse.sum(), rse.numel()


class BaseLoss(Module):
    def __init__(
        self,
        data_conf: LatentDataConfig,
        mse_weight: float = 0.5,
        ignore_index: int = -100,
    ):
        super().__init__()
        assert 0 <= mse_weight <= 1
        self.data_conf = data_conf
        self.mse_weight = mse_weight
        self._ignore_index = ignore_index

    @property
    def pred_slice(self):
        """Slice applied to prediction tensors (e.g., slice(None, -1))"""
        return slice(None)  # Default: no slicing

    @property
    def true_slice(self):
        """Slice applied to target tensors (e.g., slice(1, None))"""
        return slice(None)  # Default: no slicing

    def _compute_mse(
        self, y_true: GenBatch, y_pred: PredBatch, valid_mask: torch.Tensor
    ) -> torch.Tensor:
        mse_sum = 0.0
        mse_count = 0

        data_conf = self.data_conf
        num_names = y_pred.num_features_names or []
        num_names = list(set(data_conf.focus_on) & set(num_names))
        if data_conf.time_name in data_conf.focus_on:
            pred_time = y_pred.time[self.pred_slice]  # [L, B]
            true_time = y_true.time[self.true_slice]  # [L, B]
            current_mask = valid_mask[self.true_slice]
            loss, count = rse_valid(pred_time, true_time, current_mask)
            mse_sum += loss
            mse_count += count

        if num_names:
            true_feature_ids = [
                y_true.num_features_names.index(name) for name in num_names
            ]
            pred_feature_ids = [
                y_pred.num_features_names.index(name) for name in num_names
            ]
            pred_num = y_pred.num_features[self.pred_slice, :, pred_feature_ids]
            true_num = y_true.num_features[self.true_slice, :, true_feature_ids]
            current_mask = valid_mask[self.true_slice]
            loss, count = rse_valid(pred_num, true_num, current_mask)
            mse_sum += loss
            mse_count += count

        return (mse_sum / mse_count) if mse_count != 0 else torch.tensor(0.0)

    def _compute_ce(
        self, y_true: GenBatch, y_pred: PredBatch, valid_mask: torch.Tensor
    ) -> torch.Tensor:
        if not y_pred.cat_features:
            return torch.tensor(0.0, device=valid_mask.device)
        data_conf = self.data_conf
        cat_names = y_pred.cat_features or {}
        cat_names = list(set(data_conf.focus_on) & set(cat_names))

        total_ce = 0.0
        ce_count = 0
        for key in cat_names:
            true_cat = y_true[key][self.true_slice].clone()
            current_mask = valid_mask[self.true_slice]
            true_cat[~current_mask] = self._ignore_index

            pred_cat = y_pred.cat_features[key].permute(1, 2, 0)  # [B, C, L]
            pred_cat = pred_cat[:, :, self.pred_slice]
            # Compute loss
            ce_loss = F.cross_entropy(
                pred_cat,
                true_cat.permute(1, 0),  # [B, L']
                ignore_index=self._ignore_index,
            )
            total_ce += ce_loss
            ce_count += 1

        return (total_ce / ce_count) if ce_count != 0 else torch.tensor(0.0)

    def _valid_mask(self, y_true) -> torch.Tensor:
        return (
            torch.arange(y_true.lengths.max(), device=y_true.lengths.device)[:, None]
            < y_true.lengths
        )

    def __call__(self, y_true, y_pred) -> torch.Tensor:
        valid_mask = self._valid_mask(y_true)
        mse_loss = self._compute_mse(y_true, y_pred, valid_mask)
        ce_loss = self._compute_ce(y_true, y_pred, valid_mask)
        return {'loss': self.combine_losses(mse_loss, ce_loss)}

    def combine_losses(self, mse_loss, ce_loss):
        return 2 * (self.mse_weight * mse_loss + (1 - self.mse_weight) * ce_loss)


class BaselineLoss(BaseLoss):
    @property
    def pred_slice(self):
        return slice(None, -1)  # Predictions use all except last time step

    @property
    def true_slice(self):
        return slice(1, None)  # Targets use all except first time step


class NoOrderLoss(BaseLoss):
    @property
    def pred_slice(self):
        return slice(None, -1)  # Predictions use all except last time step

    @property
    def true_slice(self):
        return slice(1, None)  # Targets use all except first time step

    def bag_mse_loss(self, logits, targets, window=10, ignore_index=-100, eps=1e-8):
        """
        logits  : [B,L,C]
        targets : [B,L]
        Возвращает средний MSE между нормализованными гистограммами p и q.
        """
        B, L, C = logits.shape
        prob = logits.softmax(-1)  # [B,L,C]

        loss, n_windows = 0.0, 0
        for t0 in range(0, L, window):
            t1 = min(L, t0 + window)

            # Распределение предсказанний
            p_counts = prob[:, t0:t1].sum(1)  # [B,C]
            p = p_counts / (p_counts.sum(-1, keepdim=True) + eps)

            # Распределение таргеров
            tgt = targets[:, t0:t1]
            mask = tgt.ne(ignore_index)
            one_hot = F.one_hot(tgt.clamp(min=0), C).float() * mask.unsqueeze(-1)
            q_counts = one_hot.sum(1)  # [B,C]
            q = q_counts / (q_counts.sum(-1, keepdim=True) + eps)

            loss += ((p - q) ** 2).sum(-1).mean() / 2  # MSE
            n_windows += 1

        return loss / max(n_windows, 1)

    def _compute_loss(self, y_true, y_pred, valid_mask):
        if not y_pred.cat_features:
            return torch.tensor(0.0, device=valid_mask.device)
        data_conf = self.data_conf
        cat_names = y_pred.cat_features or {}
        cat_names = list(set(data_conf.focus_on) & set(cat_names))

        total_loss = 0.0
        ce_count = 0
        assert len(cat_names) == 1

        for key in cat_names:
            true_cat = y_true[key][self.true_slice].clone()
            current_mask = valid_mask[self.true_slice]
            true_cat[~current_mask] = self._ignore_index

            pred_cat = y_pred.cat_features[key].permute(1, 2, 0)  # [B, C, L]
            pred_cat = pred_cat[:, :, self.pred_slice]

            loss = self.bag_mse_loss(
                pred_cat.permute(0, 2, 1), true_cat.permute(1, 0), window=int(1e10)
            )
            total_loss += loss
            ce_count += 1

        return (total_loss / ce_count) if ce_count != 0 else torch.tensor(0.0)

    def __call__(self, y_true, y_pred) -> torch.Tensor:
        valid_mask = self._valid_mask(y_true)
        loss = self._compute_loss(y_true, y_pred, valid_mask)
        return {'loss': loss}


class TailLoss(BaseLoss):
    @property
    def pred_slice(self):
        return slice(-1 - self.data_conf.generation_len, -1)  # Take shifted last

    @property
    def true_slice(self):
        return slice(-self.data_conf.generation_len, None)  # Predict only generated_len


class VAELoss(BaseLoss):
    def __init__(
        self,
        data_conf: LatentDataConfig,
        mse_weight: float = 0.5,
        init_beta: float = 1.0,
        ignore_index: int = -100,
    ):
        super().__init__(data_conf, mse_weight, ignore_index)
        self._beta = init_beta

    def __call__(self, y_true: GenBatch, data) -> torch.Tensor:
        y_pred, params = data
        base_loss = super().__call__(y_true, y_pred)

        mu_z = params["mu_z"]
        std_z = params["std_z"]
        kld_term = -0.5 * torch.mean(
            (1 + std_z - mu_z.pow(2) - std_z.exp()).mean(-1).mean()
        )

        return {'loss': base_loss + self._beta * kld_term, 'kl_loss': kld_term}

    def update_beta(self, value):
        self._beta = value


class TargetLoss(Module):
    def __init__(
        self,
        data_conf: LatentDataConfig,
        mse_weight: float = 0.5,
        ignore_index: int = -100,
    ):
        super().__init__()
        assert 0 <= mse_weight <= 1
        self.data_conf = data_conf
        self.mse_weight = mse_weight
        self._ignore_index = ignore_index

    def _compute_mse(self, y_true: GenBatch, y_pred: PredBatch) -> torch.Tensor:
        mse_sum = 0.0
        mse_count = 0

        data_conf = self.data_conf
        num_names = y_pred.num_features_names or []
        num_names = list(set(data_conf.focus_on) & set(num_names))
        if data_conf.time_name in data_conf.focus_on:
            pred_time = y_pred.time  # [L, B]
            true_time = y_true.target_time  # [L, B]
            loss, count = rse(pred_time, true_time)
            mse_sum += loss
            mse_count += count

        if num_names:
            true_feature_ids = [
                y_true.num_features_names.index(name) for name in num_names
            ]
            pred_feature_ids = [
                y_pred.num_features_names.index(name) for name in num_names
            ]
            pred_num = y_pred.num_features[:, :, pred_feature_ids]
            true_num = y_true.target_num_features[:, :, true_feature_ids]
            loss, count = rse(pred_num, true_num)
            mse_sum += loss
            mse_count += count

        return (mse_sum / mse_count) if mse_count != 0 else torch.tensor(0.0)

    def _compute_ce(self, y_true: GenBatch, y_pred: PredBatch) -> torch.Tensor:
        if not y_pred.cat_features:
            return torch.tensor(0.0, device=y_true.time.device)
        data_conf = self.data_conf
        cat_names = y_pred.cat_features or {}
        cat_names = list(set(data_conf.focus_on) & set(cat_names))

        total_ce = 0.0
        ce_count = 0
        for key in cat_names:
            true_id = y_true.cat_features_names.index(key)
            true_cat = y_true.target_cat_features[:, :, true_id].clone()

            pred_cat = y_pred.cat_features[key].permute(1, 2, 0)  # [B, C, L]
            # Compute loss
            ce_loss = F.cross_entropy(
                pred_cat,
                true_cat.permute(1, 0),  # [B, L']
                ignore_index=self._ignore_index,
            )
            total_ce += ce_loss
            ce_count += 1

        return (total_ce / ce_count) if ce_count != 0 else torch.tensor(0.0)

    def __call__(self, y_true, y_pred) -> torch.Tensor:
        mse_loss = self._compute_mse(y_true, y_pred)
        ce_loss = self._compute_ce(y_true, y_pred)
        return self.combine_losses(mse_loss, ce_loss)

    def combine_losses(self, mse_loss, ce_loss):
        return 2 * (self.mse_weight * mse_loss + (1 - self.mse_weight) * ce_loss)


class MatchedLoss(Module):
    def __init__(
        self,
        data_conf: LatentDataConfig,
        mse_weight: float = 0.5,
        ignore_index: int = -100,
        max_shift: int = 0,
    ):
        super().__init__()
        assert 0 <= mse_weight <= 1
        self.data_conf = data_conf
        self.mse_weight = mse_weight
        self._ignore_index = ignore_index
        assert -1 <= max_shift <= data_conf.generation_len
        self.max_shift = max_shift

    def __call__(self, y_true: GenBatch, y_pred: PredBatch):
        # Step 1: calculate cost matrix [B, L, L]
        data_conf = self.data_conf
        L, B = y_true.target_time.shape

        cost = torch.zeros(
            L, L, B, device=y_true.target_time.device, dtype=y_true.target_time.dtype
        )
        # 1.1 Calculate R2 score
        assert y_true.num_features_names == y_pred.num_features_names
        num_names = (y_true.num_features_names or []) + [data_conf.time_name]
        num_ids = [
            num_names.index(name) for name in num_names if name in data_conf.focus_on
        ]
        num_pred = y_pred.get_numerical()  # [L, B, Dn+1]
        num_true = y_true.get_target_numerical() # [L, B, Dn+1]
        if num_ids:
            res = (
                num_pred[:, None, :, num_ids] - num_true[None, :, :, num_ids]
            ) ** 2  # [L, L, B, D]

            userwise_mean = num_true.mean(dim=0)  # B, [D]
            tot = (num_true - userwise_mean) ** 2  # L, B, [D]
            userwise_tot = tot.sum(dim=0)  # B, [D]

            res = res / userwise_tot[None, None, :, :]  # Scaled mse, [L, L, B, D]
            cost += res.mean(3)  # [L, L, B] R2 score

        # 1.2 Calculate accuracy
        pred_batch = y_pred.to_batch()
        assert y_true.cat_features_names == pred_batch.cat_features_names
        cat_names = y_true.cat_features_names or []
        cat_ids = [
            cat_names.index(name) for name in cat_names if name in data_conf.focus_on
        ]
        cat_pred, cat_true = pred_batch.cat_features, y_true.target_cat_features
        if cat_ids:
            res = cat_pred[:, None, :, cat_ids] != cat_true[None, :, :, cat_ids]
            cost += res.to(torch.float32).mean(3)  # [L, L, B]
        
        # Step 2: calculate assignment
        cost = cost.permute((2, 0, 1))  # [B, L, L]
        if self.max_shift >= 0:
            i_indices = torch.arange(L, device=cost.device)[:, None] # L, 1
            j_indices = torch.arange(L, device=cost.device)
            distance_from_diagonal = torch.abs(i_indices - j_indices) # L, L
            mask_outside_band = distance_from_diagonal > self.max_shift
<<<<<<< HEAD
            cost.masked_fill_(mask_outside_band, torch.inf)
        breakpoint()
=======
            cost.masked_fill_(mask_outside_band, -torch.inf)
>>>>>>> 9d764079
        assignment = batch_linear_assignment(cost).T # L, B
        assignment = batch_linear_assignment(cost.to(device="cpu")).T # L, B
        
        
        assignment = assignment.unsqueeze(-1) # L, B, 1

        # Step 3: calculate loss using new order.
        mse_loss, cat_loss = 0, 0
        if num_ids:
            num_true = num_true.gather(0, assignment.expand(num_true.shape))
            res = (num_pred[:, :, num_ids] - num_true[:, :, num_ids]) ** 2  # L, B, D
            userwise_res = res.sum(dim=0)  # B, D
            rse = userwise_res / userwise_tot # B, D
            mse_loss += rse.mean()
        if cat_ids:
            total_ce = 0.0
            ce_count = 0
            cat_true = cat_true.gather(0, assignment.expand(cat_true.shape))
            cat_names = [name for name in cat_names if name in data_conf.focus_on]
            for key in cat_names:
                true_id = y_true.cat_features_names.index(key)
                true_cat = cat_true[:, :, true_id].clone()
                pred_cat = y_pred.cat_features[key].permute(1, 2, 0)  # [B, C, L]
                # Compute loss
                ce_loss = F.cross_entropy(
                    pred_cat,
                    true_cat.permute(1, 0),  # [B, L']
                    ignore_index=self._ignore_index,
                )
                total_ce += ce_loss
                ce_count += 1
            cat_loss += (total_ce / ce_count)
        return self.combine_losses(mse_loss, cat_loss)
    
    def combine_losses(self, mse_loss, ce_loss):
        return 2 * (self.mse_weight * mse_loss + (1 - self.mse_weight) * ce_loss)


def get_loss(data_conf: LatentDataConfig, config: LossConfig):
    name = config.name
    if name == "baseline":
        return BaselineLoss(data_conf, **config.params)
    elif name == "target":
        return TargetLoss(data_conf, **config.params)
    elif name == "matched":
        return MatchedLoss(data_conf, **config.params)
    elif name == "tail":
        return TailLoss(data_conf, **config.params)
    elif name == "vae":
        return VAELoss(data_conf, init_beta=1.0, **config.params)
    elif name == "no_order_loss":
        return NoOrderLoss(data_conf, **config.params)
    else:
        raise ValueError(f"Unknown type of target (target_type): {name}")<|MERGE_RESOLUTION|>--- conflicted
+++ resolved
@@ -403,12 +403,8 @@
             j_indices = torch.arange(L, device=cost.device)
             distance_from_diagonal = torch.abs(i_indices - j_indices) # L, L
             mask_outside_band = distance_from_diagonal > self.max_shift
-<<<<<<< HEAD
             cost.masked_fill_(mask_outside_band, torch.inf)
         breakpoint()
-=======
-            cost.masked_fill_(mask_outside_band, -torch.inf)
->>>>>>> 9d764079
         assignment = batch_linear_assignment(cost).T # L, B
         assignment = batch_linear_assignment(cost.to(device="cpu")).T # L, B
         
