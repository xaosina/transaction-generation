import logging
import os
import subprocess
from collections.abc import Iterable, Sized
from copy import deepcopy
from dataclasses import dataclass
from datetime import datetime
from pathlib import Path
from typing import Any, Optional, Literal

import numpy as np
import torch
from ema_pytorch import EMA
from torch import nn
from torcheval.metrics import Mean, Metric
from tqdm.autonotebook import tqdm

from generation.schedulers.schedulers import CompositeScheduler

from .data.data_types import GenBatch
from .metrics.evaluator import SampleEvaluator
<<<<<<< HEAD
from .utils import (
    LoadTime, 
    MeanDict, 
    get_profiler, 
    record_function, 
    dictprettyprint
)
from .generation_setup import get_gensetup_batch_processor
=======
from .utils import LoadTime, MeanDict, flatten_rnn_params, get_profiler, record_function
>>>>>>> 5fc5e549

logger = logging.getLogger(__name__)


@dataclass(frozen=True)
class TrainConfig:
    total_iters: Optional[int] = 100_000
    total_epochs: Optional[int] = None
    patience: int = -1
    iters_per_epoch: Optional[int] = 10_000
    ckpt_replace: bool = True
    ckpt_track_metric: str = "epoch"
    ckpt_resume: Optional[str] = None
    profiling: bool = False
    verbose: bool = True
    metrics_on_train: bool = False
<<<<<<< HEAD
    ema_metrics_on_train: bool = False
    use_trainval: bool = False
    generation_setup: str = 'forecast'
=======
    ema: Optional[dict] = None
>>>>>>> 5fc5e549


class Trainer:
    """A base class for all trainers."""

    def __init__(
        self,
        *,
        model: nn.Module | None = None,
        loss: nn.Module | None = None,
        optimizer: torch.optim.Optimizer | None = None,
        scheduler: CompositeScheduler | None = None,
        train_loader: Iterable[GenBatch] | None = None,
        val_loader: Iterable[GenBatch] | None = None,
        evaluator: SampleEvaluator | None = None,
        run_name: str | None = None,
        total_iters: int | None = None,
        total_epochs: int | None = None,
        patience: int = -1,
        iters_per_epoch: int | None = 10_000,
        ckpt_dir: str | os.PathLike | None = None,
        ckpt_replace: bool = True,
        ckpt_track_metric: str = "epoch",
        ckpt_resume: str | os.PathLike | None = None,
        ema: Optional[dict] = None,
        device: str = "cpu",
        profiling: bool = False,
        verbose: bool = True,
        grad_clip: float = 1,
        metrics_on_train: bool = False,
<<<<<<< HEAD
        ema_metrics_on_train: bool = False,
        use_trainval: bool = False,
        generation_setup: str = 'forecast'
=======
>>>>>>> 5fc5e549
    ):
        """Initialize trainer.

        Args:
            model: model to train or validate.
            loss: loss function
            optimizer: torch optimizer for training.
            scheduler: scheduler.
            train_loader: train dataloader.
            val_loader: val dataloader.
            metrics: metrics to compute every epoch
            run_name: for runs differentiation.
            total_iters: total number of iterations to train a model.
            total_epochs: total number of epoch to train a model. Exactly one of
                `total_iters` and `total_epochs` shoud be passed.
            patience: how many epochs trainer will go without improving
                validation ckpt_track_metric. -1 means never stop
                Assumes track_metric is MAXIMIZED
            iters_per_epoch: validation and checkpointing are performed every
                `iters_per_epoch` iterations.
            ckpt_dir: path to the directory, where checkpoints are saved.
            ckpt_replace: if `replace` is `True`, only the last and the best checkpoint
                are kept in `ckpt_dir`.
            ckpt_track_metric: if `ckpt_replace` is `True`, the best checkpoint is
                determined based on `track_metric`. All metrics except loss are assumed
                to be better if the value is higher.
            ckpt_resume: path to the checkpoint to resume training from.
            device: device to train and validate on.
            profiling: if profiling is `True`, the training trace will be saved to trace.json.
                Use this option with caution, it may incur additional computational overhead.
        """
        assert (
            total_iters is None or total_epochs is None
        ), "Only one of `total_iters` and `total_epochs` shoud be passed."

        self._run_name = (
            run_name if run_name is not None else datetime.now().strftime("%F_%T")
        )

        self._sample_evaluator = evaluator

        self._total_iters = total_iters
        self._total_epochs = total_epochs
        self._patience = patience
        self._iters_per_epoch = iters_per_epoch
        self._ckpt_dir = ckpt_dir
        self._ckpt_replace = ckpt_replace
        self._ckpt_track_metric = ckpt_track_metric
        self._ckpt_resume = ckpt_resume
        self._device = device
        self._verbose = verbose
        self._grad_clip = grad_clip
        self._metrics_on_train = metrics_on_train
<<<<<<< HEAD
        self._ema_metrics_on_train = ema_metrics_on_train
        self._gensetup_batch_processor = get_gensetup_batch_processor(generation_setup)
=======
>>>>>>> 5fc5e549

        self._model = None
        if model is not None:
            self._model = model.to(device)

        if ema is None:
            self._ema_model = None
        else:
            self._ema_model = EMA(model, **ema)

        self._loss = None
        if loss is not None:
            self._loss = loss.to(device)

        self._profiler = get_profiler()

        self._opt = optimizer
        self._sched = scheduler
        self._train_loader = train_loader
        self._val_loader = val_loader

        self._train_collator = deepcopy(train_loader.collate_fn)
        self._train_random_end = deepcopy(train_loader.dataset.random_end)

        self._metric_values: dict[str, Any] | None = None
        self._last_iter = 0
        self._last_epoch = 0

    @property
    def ema_model(self) -> nn.Module | None:
        return self._ema_model

    @property
    def model(self) -> nn.Module | None:
        return self._model

    @property
    def train_loader(self) -> Iterable[GenBatch] | None:
        return self._train_loader

    @property
    def val_loader(self) -> Iterable[GenBatch] | None:
        return self._val_loader

    @property
    def optimizer(self) -> torch.optim.Optimizer | None:
        return self._opt

    @property
    def scheduler(self):
        return self._sched

    @property
    def run_name(self):
        return self._run_name

    @property
    def device(self) -> str:
        return self._device

    def _make_key_extractor(self, key):
        def key_extractor(p: Path) -> float:
            metrics = {}
            for it in p.stem.split("_-_"):
                kv = it.split("__")
                assert len(kv) == 2, f"Failed to parse filename: {p.name}"
                k = kv[0]
                # v = -float(kv[1]) if ("loss" in k) or ("mse" in k) else float(kv[1])
                v = float(kv[1])
                metrics[k] = v
            return metrics[key]

        return key_extractor

    def save_ckpt(self, ckpt_path: str | os.PathLike | None = None) -> None:
        """Save model, optimizer and scheduler states.

        Args:
            ckpt_path: path to checkpoints. If `ckpt_path` is a directory, the
                checkpoint will be saved there with epoch, loss and metrics in the
                filename. All scalar metrics returned from `compute_metrics` are used to
                construct a filename. If full path is specified, the checkpoint will be
                saved exectly there. If `None` `ckpt_dir` from construct is used with
                subfolder named `run_name` from Trainer's constructor.
        """

        if ckpt_path is None and self._ckpt_dir is None:
            logger.warning(
                "`ckpt_path` was not passned to `save_ckpt` and `ckpt_dir` "
                "was not set in Trainer. No checkpoint will be saved."
            )
            return

        if ckpt_path is None:
            assert self._ckpt_dir is not None
            ckpt_path = self._ckpt_dir

        ckpt_path = Path(ckpt_path)
        ckpt_path.mkdir(parents=True, exist_ok=True)

        ckpt: dict[str, Any] = {
            "last_iter": self._last_iter,
            "last_epoch": self._last_epoch,
        }
        if self._model:
            ckpt["model"] = self._model.state_dict()
        if self._ema_model:
            ckpt["ema"] = self._ema_model.state_dict()
        if self._opt:
            ckpt["opt"] = self._opt.state_dict()
        if self._sched:
            ckpt["sched"] = self._sched.state_dict()

        if not ckpt_path.is_dir():
            torch.save(ckpt, ckpt_path)
            return
        assert self._metric_values

        metrics = {k: v for k, v in self._metric_values.items() if np.isscalar(v)}

        fname = f"epoch__{self._last_epoch:04d}"
        metrics_str = "_-_".join(
            f"{k}__{v:.4g}" for k, v in metrics.items() if k == self._ckpt_track_metric
        )

        if len(metrics_str) > 0:
            fname = "_-_".join((fname, metrics_str))
        fname += ".ckpt"

        torch.save(ckpt, ckpt_path / Path(fname))

        if not self._ckpt_replace:
            return

        all_ckpt = list(ckpt_path.glob("*.ckpt"))
        best_ckpt = max(all_ckpt, key=self._make_key_extractor(self._ckpt_track_metric))
        for p in all_ckpt:
            if p != best_ckpt:
                p.unlink()

    def load_ckpt(self, ckpt_fname: str | os.PathLike, strict: bool = True) -> None:
        """Load model, optimizer and scheduler states.

        Args:
            ckpt_fname: path to checkpoint.
        """

        assert self._model is not None
        ckpt = torch.load(ckpt_fname, map_location=self._device)

        if "model" in ckpt:
            msg = self._model.load_state_dict(ckpt["model"], strict=strict)
            logger.info(msg)
        if "ema" in ckpt:
            msg = self._ema_model.load_state_dict(ckpt["ema"], strict=strict)
            logger.info("EMA: " + str(msg))
        if "opt" in ckpt:
            if self._opt is None:
                logger.warning(
                    "optimizer was not passes, discarding optimizer state "
                    "in the checkpoint"
                )
            else:
                self._opt.load_state_dict(ckpt["opt"])
        if "sched" in ckpt:
            if self._sched is None:
                logger.warning(
                    "scheduler was not passes, discarding scheduler state "
                    "in the checkpoint"
                )
            else:
                self._sched.load_state_dict(ckpt["sched"])
        self._last_iter = ckpt["last_iter"]
        self._last_epoch = ckpt["last_epoch"]

    def train(self, iters: int) -> dict[str, Any]:
        assert self._opt is not None, "Set an optimizer first"
        assert self._train_loader is not None, "Set a train loader first"
        assert self._model is not None
        assert self._loss is not None

        logger.info("Epoch %04d: train started", self._last_epoch + 1)
        self._model.train()

        loss_ema = 0.0
        log_losses: MeanDict = MeanDict()

        total_iters = iters
        if (
            hasattr(self._train_loader, "dataset")
            and isinstance(self._train_loader.dataset, Sized)  # type: ignore
            and (total_iters > len(self._train_loader))  # type: ignore
        ):
            total_iters = len(self._train_loader)  # type: ignore
        pbar = tqdm(
            zip(self._train_loader, range(total_iters)),
            total=total_iters,
            disable=not self._verbose,
        )

        pbar.set_description_str(f"Epoch {self._last_epoch + 1: 3}")

        with self._profiler as prof:
            for batch, i in LoadTime(pbar, disable=pbar.disable):
                batch = self._gensetup_batch_processor.on_input(batch) 
                batch.to(self._device)

                with record_function("forward"):
                    pred = self._model(batch)

                loss_dict = self._loss(batch, pred)
                loss = loss_dict["loss"]
                log_losses.update(loss_dict)

                if torch.isnan(loss).any():
                    raise ValueError("None detected in loss. Terminating training.")

                with record_function("backward"):
                    loss.backward()
                loss_ema = loss.item() if i == 0 else 0.9 * loss_ema + 0.1 * loss.item()
                pbar.set_postfix_str(f"Loss: {loss_ema:.4g}")

                # torch.nn.utils.clip_grad_norm_(
                #     self._model.parameters(), max_norm=self._grad_clip
                # )
                self._opt.step()

                self._opt.zero_grad()
                self._last_iter += 1
                if self.ema_model:
                    self.ema_model.update()

                prof.step()

            logger.info(
                "Epoch %04d: avg train loss = %.4g",
                self._last_epoch + 1,
                log_losses.mean()["loss"],
            )
            logger.info("Epoch %04d: train finished", self._last_epoch + 1)
        return {"loss_ema": loss_ema} | log_losses.mean()

    @torch.inference_mode()
    def validate(
        self,
        loader: Iterable[GenBatch] | None = None,
        remove=True,
        get_loss: bool = True,
        get_metrics: bool = False,
        use_ema_model: bool = False,
    ) -> dict[str, Any]:
        _model = self.model 
        if use_ema_model:
            _model = self._ema_model.ema_model
            flatten_rnn_params(_model)
        assert _model is not None
        assert get_loss or get_metrics, "Choose at least one: [loss, metrics]"
        if loader is None:
            if self._val_loader is None:
                raise ValueError("Either set val loader or provide loader explicitly")
            loader = self._val_loader
        logger.info(
            "Epoch %04d: %s validation started",
            self._last_epoch + 1,
            "EMA" if use_ema_model else "",
        )

        _model.eval()
        _metric_values = {}

        if get_loss:
            orig_collate, orig_random_end = loader.collate_fn, loader.dataset.random_end
            loader.collate_fn = self._train_collator
            loader.dataset.random_end = self._train_random_end
            log_losses: MeanDict = MeanDict()
            with torch.no_grad():
                for batch in tqdm(loader, disable=not self._verbose):
                    batch = self._gensetup_batch_processor.on_input(batch)
                    batch.to(self._device)
                    pred = _model(batch)
                    loss_dict = self._loss(batch, pred)
                    log_losses.update(loss_dict)
            loader.collate_fn, loader.dataset.random_end = orig_collate, orig_random_end
            _metric_values |= {k: -v for k, v in log_losses.mean().items()}

        if get_metrics:
            _metric_values |= self._sample_evaluator.evaluate(
                _model, loader, remove=remove
            )
        logger.info(
<<<<<<< HEAD
            "Epoch %04d %s%s:  metrics: \n%s\n%s",
            self._last_epoch + 1,
            ema_logger_msg,
            loader_logger_msg,
            _metric_values, # in some cases, it is more convenient to copy raw dict
            dictprettyprint(_metric_values),
=======
            "Epoch %04d: %s metrics: %s",
            self._last_epoch + 1,
            "EMA" if use_ema_model else "",
            str(_metric_values),
>>>>>>> 5fc5e549
        )
        if not use_ema_model:
            self._metric_values = _metric_values

        return _metric_values

    def run(self) -> None:
        """Train and validate model."""

        assert self._opt, "Set an optimizer to run full cycle"
        assert self._train_loader is not None, "Set a train loader to run full cycle"
        assert self._val_loader is not None, "Set a val loader to run full cycle"
        assert self._model is not None
        logger.info("commit: %s", subprocess.getoutput("git rev-parse HEAD"))
        logger.info("run %s started", self._run_name)

        if self._ckpt_resume is not None:
            logger.info("Resuming from checkpoint '%s'", str(self._ckpt_resume))
            self.load_ckpt(self._ckpt_resume)

        self._model.to(self._device)

        if self._iters_per_epoch is None:
            logger.warning(
                "`iters_per_epoch` was not passed to the constructor. "
                "Defaulting to the length of the dataloader."
            )
            if not (
                hasattr(self._train_loader, "dataset")
                and isinstance(self._train_loader.dataset, Sized)  # type: ignore
            ):
                raise ValueError(
                    "You must explicitly set `iters_per_epoch` to use unsized loader"
                )

            self._iters_per_epoch = len(self._train_loader)  # type: ignore

        if self._total_iters is None:
            assert self._total_epochs is not None, "Set `total_iters` or `total_epochs`"
            self._total_iters = self._total_epochs * self._iters_per_epoch

        best_metric = float("-inf")
        patience = self._patience

        while self._last_iter < self._total_iters:
            train_iters = min(
                self._total_iters - self._last_iter,
                self._iters_per_epoch,
            )

            losses = self.train(train_iters)
            if self._sched:
                self._sched.step(loss=losses.pop("loss_ema"))

            self._metric_values = None
            if self._sample_evaluator is not None:
                self.validate(get_metrics=self._metrics_on_train)

                if self.ema_model.step.item() >= self.ema_model.update_after_step:
                    self.validate(
                        get_metrics=self._metrics_on_train, use_ema_model=True
                    )

            self._last_epoch += 1
            self.save_ckpt()

            assert (
                self._metric_values is not None
                and self._ckpt_track_metric in self._metric_values
            )
            target_metric = self._metric_values[self._ckpt_track_metric]
            if target_metric > best_metric:
                best_metric = target_metric
                patience = self._patience
            else:
                patience -= 1
            if patience == 0:
                logger.info(
                    f"Patience has run out. Early stopping at {self._last_epoch} epoch"
                )
                break

        logger.info("run '%s' finished successfully", self._run_name)
        return

    def best_checkpoint(self) -> Path:
        """
        Return the path to the best checkpoint
        """
        assert self._ckpt_dir is not None
        ckpt_path = Path(self._ckpt_dir)

        all_ckpt = list(ckpt_path.glob("*.ckpt"))
        best_ckpt = max(all_ckpt, key=self._make_key_extractor(self._ckpt_track_metric))

        return best_ckpt

    def load_best_model(self) -> None:
        """
        Loads the best model to self._model according to the track metric.
        """

        best_ckpt = self.best_checkpoint()
        self.load_ckpt(best_ckpt)<|MERGE_RESOLUTION|>--- conflicted
+++ resolved
@@ -19,18 +19,15 @@
 
 from .data.data_types import GenBatch
 from .metrics.evaluator import SampleEvaluator
-<<<<<<< HEAD
 from .utils import (
     LoadTime, 
-    MeanDict, 
+    MeanDict,
+    flatten_rnn_params, 
     get_profiler, 
     record_function, 
     dictprettyprint
 )
 from .generation_setup import get_gensetup_batch_processor
-=======
-from .utils import LoadTime, MeanDict, flatten_rnn_params, get_profiler, record_function
->>>>>>> 5fc5e549
 
 logger = logging.getLogger(__name__)
 
@@ -47,13 +44,10 @@
     profiling: bool = False
     verbose: bool = True
     metrics_on_train: bool = False
-<<<<<<< HEAD
+    ema: Optional[dict] = None
     ema_metrics_on_train: bool = False
     use_trainval: bool = False
     generation_setup: str = 'forecast'
-=======
-    ema: Optional[dict] = None
->>>>>>> 5fc5e549
 
 
 class Trainer:
@@ -67,6 +61,7 @@
         optimizer: torch.optim.Optimizer | None = None,
         scheduler: CompositeScheduler | None = None,
         train_loader: Iterable[GenBatch] | None = None,
+        trainval_loader: Iterable[GenBatch] | None = None,
         val_loader: Iterable[GenBatch] | None = None,
         evaluator: SampleEvaluator | None = None,
         run_name: str | None = None,
@@ -84,12 +79,9 @@
         verbose: bool = True,
         grad_clip: float = 1,
         metrics_on_train: bool = False,
-<<<<<<< HEAD
         ema_metrics_on_train: bool = False,
         use_trainval: bool = False,
         generation_setup: str = 'forecast'
-=======
->>>>>>> 5fc5e549
     ):
         """Initialize trainer.
 
@@ -143,11 +135,8 @@
         self._verbose = verbose
         self._grad_clip = grad_clip
         self._metrics_on_train = metrics_on_train
-<<<<<<< HEAD
         self._ema_metrics_on_train = ema_metrics_on_train
         self._gensetup_batch_processor = get_gensetup_batch_processor(generation_setup)
-=======
->>>>>>> 5fc5e549
 
         self._model = None
         if model is not None:
@@ -168,6 +157,13 @@
         self._sched = scheduler
         self._train_loader = train_loader
         self._val_loader = val_loader
+        self._trainval_loader = trainval_loader
+        if use_trainval:
+            assert self._trainval_loader is not None, (
+                "'use_trainval' flag is True, but "
+                "trainval_loader not provided!"
+            )
+        self._use_trainval = use_trainval
 
         self._train_collator = deepcopy(train_loader.collate_fn)
         self._train_random_end = deepcopy(train_loader.dataset.random_end)
@@ -191,6 +187,10 @@
     @property
     def val_loader(self) -> Iterable[GenBatch] | None:
         return self._val_loader
+    
+    @property
+    def trainval_loader(self) -> Iterable[GenBatch] | None:
+        return self._trainval_loader
 
     @property
     def optimizer(self) -> torch.optim.Optimizer | None:
@@ -398,6 +398,7 @@
         get_loss: bool = True,
         get_metrics: bool = False,
         use_ema_model: bool = False,
+        loader_title: str | None = None
     ) -> dict[str, Any]:
         _model = self.model 
         if use_ema_model:
@@ -409,9 +410,17 @@
             if self._val_loader is None:
                 raise ValueError("Either set val loader or provide loader explicitly")
             loader = self._val_loader
+            if loader_title is None:
+                loader_title = 'val'
+        
+        loader_logger_msg = ''
+        if loader_title is not None:
+            loader_logger_msg = ', loader-{}'.format(loader_title)
+        
         logger.info(
-            "Epoch %04d: %s validation started",
+            "Epoch %04d: %s%s validation started",
             self._last_epoch + 1,
+            loader_logger_msg,
             "EMA" if use_ema_model else "",
         )
 
@@ -438,19 +447,12 @@
                 _model, loader, remove=remove
             )
         logger.info(
-<<<<<<< HEAD
             "Epoch %04d %s%s:  metrics: \n%s\n%s",
             self._last_epoch + 1,
-            ema_logger_msg,
+            "EMA" if use_ema_model else "",
             loader_logger_msg,
             _metric_values, # in some cases, it is more convenient to copy raw dict
             dictprettyprint(_metric_values),
-=======
-            "Epoch %04d: %s metrics: %s",
-            self._last_epoch + 1,
-            "EMA" if use_ema_model else "",
-            str(_metric_values),
->>>>>>> 5fc5e549
         )
         if not use_ema_model:
             self._metric_values = _metric_values
@@ -507,11 +509,17 @@
 
             self._metric_values = None
             if self._sample_evaluator is not None:
+                if self._use_trainval:
+                    self.validate(
+                        self.trainval_loader, 
+                        get_metrics=self._metrics_on_train, 
+                        loader_title='trainval',
+                    )
                 self.validate(get_metrics=self._metrics_on_train)
 
                 if self.ema_model.step.item() >= self.ema_model.update_after_step:
                     self.validate(
-                        get_metrics=self._metrics_on_train, use_ema_model=True
+                        get_metrics=self._ema_metrics_on_train, use_ema_model=True
                     )
 
             self._last_epoch += 1
