--- conflicted
+++ resolved
@@ -469,14 +469,10 @@
             self._metric_values = None
             if self._sample_evaluator is not None:
                 self.validate(get_metrics=self._metrics_on_train)
-<<<<<<< HEAD
-                if self.ema_model is not None and (self.ema_model.step.item() >= self.ema_model.update_after_step):
-=======
 
                 if self.ema_model is not None and (
                     self.ema_model.step.item() >= self.ema_model.update_after_step
                 ):
->>>>>>> a18139b9
                     self.validate(
                         get_metrics=self._metrics_on_train, use_ema_model=True
                     )
