import logging
import os
from collections.abc import Iterable, Sized
from dataclasses import dataclass, field
from datetime import datetime
from pathlib import Path
from typing import Any

import numpy as np
import torch
from torch import nn
from torcheval.metrics import Mean, Metric
from tqdm.autonotebook import tqdm

<<<<<<< HEAD
from generation.metrics.sampler import SampleEvaluator

from .data.data_types import Batch
from .utils import LoadTime, get_profiler, record_function

=======
from .data.data_types import GenBatch
from .metrics.sampler import SampleEvaluator
from .utils import LoadTime, get_profiler, record_function
>>>>>>> 3d5b195d

logger = logging.getLogger(__name__)


@dataclass
class TrainConfig:
    """Training config for Machine Learning"""
<<<<<<< HEAD

    # The number of workers for training
    workers: int = field(default=8)  # The number of workers for training
    # The number of workers for training
    # The experiment name
    exp_name: str = field(default="default_exp")
=======
>>>>>>> 3d5b195d

    # The experiment name
    exp_name: str = field(default="default_exp")



class Trainer:
    """A base class for all trainers."""

    def __init__(
        self,
        *,
        model: nn.Module | None = None,
        loss: nn.Module | None = None,
        optimizer: torch.optim.Optimizer | None = None,
        lr_scheduler: torch.optim.lr_scheduler._LRScheduler | None = None,
<<<<<<< HEAD
        train_loader: Iterable[Batch] | None = None,
        val_loader: Iterable[Batch] | None = None,
=======
        train_loader: Iterable[GenBatch] | None = None,
        val_loader: Iterable[GenBatch] | None = None,
        metrics: Iterable[Metric] | None = None,
>>>>>>> 3d5b195d
        evaluator: SampleEvaluator | None = None,
        run_name: str | None = None,
        total_iters: int | None = None,
        total_epochs: int | None = None,
        patience: int = -1,
        iters_per_epoch: int | None = 10_000,
        ckpt_dir: str | os.PathLike | None = None,
        ckpt_replace: bool = True,
        ckpt_track_metric: str = "epoch",
        ckpt_resume: str | os.PathLike | None = None,
        device: str = "cpu",
        profiling: bool = False,
    ):
        """Initialize trainer.

        Args:
            model: model to train or validate.
            loss: loss function
            optimizer: torch optimizer for training.
            lr_scheduler: torch learning rate scheduler.
            train_loader: train dataloader.
            val_loader: val dataloader.
            metrics: metrics to compute every epoch
            run_name: for runs differentiation.
            total_iters: total number of iterations to train a model.
            total_epochs: total number of epoch to train a model. Exactly one of
                `total_iters` and `total_epochs` shoud be passed.
            patience: how many epochs trainer will go without improving
                validation ckpt_track_metric. -1 means never stop
                Assumes track_metric is MAXIMIZED
            iters_per_epoch: validation and checkpointing are performed every
                `iters_per_epoch` iterations.
            ckpt_dir: path to the directory, where checkpoints are saved.
            ckpt_replace: if `replace` is `True`, only the last and the best checkpoint
                are kept in `ckpt_dir`.
            ckpt_track_metric: if `ckpt_replace` is `True`, the best checkpoint is
                determined based on `track_metric`. All metrics except loss are assumed
                to be better if the value is higher.
            ckpt_resume: path to the checkpoint to resume training from.
            device: device to train and validate on.
            profiling: if profiling is `True`, the training trace will be saved to trace.json.
                Use this option with caution, it may incur additional computational overhead.
        """
        assert (
            total_iters is None or total_epochs is None
        ), "Only one of `total_iters` and `total_epochs` shoud be passed."

        self._run_name = (
            run_name if run_name is not None else datetime.now().strftime("%F_%T")
        )

        self._sample_evaluator = evaluator

        self._total_iters = total_iters
        self._total_epochs = total_epochs
        self._patience = patience
        self._iters_per_epoch = iters_per_epoch
        self._ckpt_dir = ckpt_dir
        self._ckpt_replace = ckpt_replace
        self._ckpt_track_metric = ckpt_track_metric
        self._ckpt_resume = ckpt_resume
        self._device = device

        self._model = None
        if model is not None:
            self._model = model.to(device)

        self._loss = None
        if loss is not None:
            self._loss = loss.to(device)

        self._profiler = get_profiler()

        self._opt = optimizer
        self._sched = lr_scheduler
        self._train_loader = train_loader
        self._val_loader = val_loader

        self._metric_values: dict[str, Any] | None = None
        self._last_iter = 0
        self._last_epoch = 0

    @property
    def model(self) -> nn.Module | None:
        return self._model

    @property
    def train_loader(self) -> Iterable[GenBatch] | None:
        return self._train_loader

    @property
    def val_loader(self) -> Iterable[GenBatch] | None:
        return self._val_loader

    @property
    def optimizer(self) -> torch.optim.Optimizer | None:
        return self._opt

    @property
    def lr_scheduler(self) -> torch.optim.lr_scheduler._LRScheduler | None:
        return self._sched

    @property
    def run_name(self):
        return self._run_name

    @property
    def device(self) -> str:
        return self._device

    def save_ckpt(self, ckpt_path: str | os.PathLike | None = None) -> None:
        """Save model, optimizer and scheduler states.
<<<<<<< HEAD

        Args:
            ckpt_path: path to checkpoints. If `ckpt_path` is a directory, the
                checkpoint will be saved there with epoch, loss an metrics in the
                filename. All scalar metrics returned from `compute_metrics` are used to
                construct a filename. If full path is specified, the checkpoint will be
                saved exectly there. If `None` `ckpt_dir` from construct is used with
                subfolder named `run_name` from Trainer's constructor.
        """

        if ckpt_path is None and self._ckpt_dir is None:
            logger.warning(
                "`ckpt_path` was not passned to `save_ckpt` and `ckpt_dir` "
                "was not set in Trainer. No checkpoint will be saved."
            )
            return

        if ckpt_path is None:
            assert self._ckpt_dir is not None
            ckpt_path = self._ckpt_dir

=======

        Args:
            ckpt_path: path to checkpoints. If `ckpt_path` is a directory, the
                checkpoint will be saved there with epoch, loss an metrics in the
                filename. All scalar metrics returned from `compute_metrics` are used to
                construct a filename. If full path is specified, the checkpoint will be
                saved exectly there. If `None` `ckpt_dir` from construct is used with
                subfolder named `run_name` from Trainer's constructor.
        """

        if ckpt_path is None and self._ckpt_dir is None:
            logger.warning(
                "`ckpt_path` was not passned to `save_ckpt` and `ckpt_dir` "
                "was not set in Trainer. No checkpoint will be saved."
            )
            return

        if ckpt_path is None:
            assert self._ckpt_dir is not None
            ckpt_path = self._ckpt_dir

>>>>>>> 3d5b195d
        ckpt_path = Path(ckpt_path)
        ckpt_path.mkdir(parents=True, exist_ok=True)

        ckpt: dict[str, Any] = {
            "last_iter": self._last_iter,
            "last_epoch": self._last_epoch,
        }
        if self._model:
            ckpt["model"] = self._model.state_dict()
        if self._opt:
            ckpt["opt"] = self._opt.state_dict()
        if self._sched:
            ckpt["sched"] = self._sched.state_dict()

        if not ckpt_path.is_dir():
            torch.save(ckpt, ckpt_path)

    def load_ckpt(self, ckpt_fname: str | os.PathLike, strict: bool = True) -> None:
        """Load model, optimizer and scheduler states.

        Args:
            ckpt_fname: path to checkpoint.
        """

        assert self._model is not None
        ckpt = torch.load(ckpt_fname, map_location=self._device)

        if "model" in ckpt:
            msg = self._model.load_state_dict(ckpt["model"], strict=strict)
            logger.info(msg)
        if "opt" in ckpt:
            if self._opt is None:
                logger.warning(
                    "optimizer was not passes, discarding optimizer state "
                    "in the checkpoint"
                )
            else:
                self._opt.load_state_dict(ckpt["opt"])
        if "sched" in ckpt:
            if self._sched is None:
                logger.warning(
                    "scheduler was not passes, discarding scheduler state "
                    "in the checkpoint"
                )
            else:
                self._sched.load_state_dict(ckpt["sched"])
        self._last_iter = ckpt["last_iter"]
        self._last_epoch = ckpt["last_epoch"]

    def train(self, iters: int) -> dict[str, Any]:
        assert self._opt is not None, "Set an optimizer first"
        assert self._train_loader is not None, "Set a train loader first"
        assert self._model is not None
        assert self._loss is not None

        logger.info("Epoch %04d: train started", self._last_epoch + 1)
        self._model.train()

        loss_ema = 0.0
        losses: list[float] = []

        total_iters = iters
        if (
            hasattr(self._train_loader, "dataset")
            and isinstance(self._train_loader.dataset, Sized)  # type: ignore
            and (total_iters > len(self._train_loader))  # type: ignore
        ):
            total_iters = len(self._train_loader)  # type: ignore
        pbar = tqdm(zip(self._train_loader, range(total_iters)), total=total_iters)

        pbar.set_description_str(f"Epoch {self._last_epoch + 1: 3}")

        with self._profiler as prof:
            for batch, i in LoadTime(pbar, disable=pbar.disable):
                batch.to(self._device)
                batch

                with self.record_function("forward"):
                    pred = self._model(batch)

                loss = self._loss(batch, pred)

                if torch.isnan(loss).any():
                    raise ValueError("None detected in loss. Terminating training.")

                with record_function("backward"):
                    loss.backward()
                losses.append(loss.item())
                loss_ema = loss.item() if i == 0 else 0.9 * loss_ema + 0.1 * loss.item()
                pbar.set_postfix_str(f"Loss: {loss_ema:.4g}")

                self._opt.step()

                self._opt.zero_grad()
                self._last_iter += 1

                prof.step()

            logger.info(
                "Epoch %04d: avg train loss = %.4g",
                self._last_epoch + 1,
                np.mean(losses),
            )
            logger.info("Epoch %04d: train finished", self._last_epoch + 1)

    @torch.inference_mode()
    def validate(self, loader: Iterable[GenBatch] | None = None) -> dict[str, Any]:
        assert self._model is not None
        if loader is None:
            if self._val_loader is None:
                raise ValueError("Either set val loader or provide loader explicitly")
            loader = self._val_loader

        logger.info("Epoch %04d: validation started", self._last_epoch + 1)

        self._model.eval()

        self._metric_values = self._sample_evaluator.evaluate(self._model, loader)

        return None

    def run(self) -> None:
        """Train and validate model."""

        assert self._opt, "Set an optimizer to run full cycle"
        assert self._train_loader is not None, "Set a train loader to run full cycle"
        assert self._val_loader is not None, "Set a val loader to run full cycle"
        assert self._model is not None

        logger.info("run %s started", self._run_name)

        if self._ckpt_resume is not None:
            logger.info("Resuming from checkpoint '%s'", str(self._ckpt_resume))
            self.load_ckpt(self._ckpt_resume)

        self._model.to(self._device)

        if self._iters_per_epoch is None:
            logger.warning(
                "`iters_per_epoch` was not passed to the constructor. "
                "Defaulting to the length of the dataloader."
            )
            if not (
                hasattr(self._train_loader, "dataset")
                and isinstance(self._train_loader.dataset, Sized)  # type: ignore
            ):
                raise ValueError(
                    "You must explicitly set `iters_per_epoch` to use unsized loader"
                )

            self._iters_per_epoch = len(self._train_loader)  # type: ignore

        if self._total_iters is None:
            assert self._total_epochs is not None, "Set `total_iters` or `total_epochs`"
            self._total_iters = self._total_epochs * self._iters_per_epoch

        while self._last_iter < self._total_iters:
            train_iters = min(
                self._total_iters - self._last_iter,
                self._iters_per_epoch,
            )

            self.train(train_iters)
            if self._sched:
                self._sched.step()

            self._metric_values = None
            self.validate()

            self._last_epoch += 1
            self.save_ckpt()

        logger.info("run '%s' finished successfully", self._run_name)<|MERGE_RESOLUTION|>--- conflicted
+++ resolved
@@ -12,17 +12,9 @@
 from torcheval.metrics import Mean, Metric
 from tqdm.autonotebook import tqdm
 
-<<<<<<< HEAD
-from generation.metrics.sampler import SampleEvaluator
-
-from .data.data_types import Batch
-from .utils import LoadTime, get_profiler, record_function
-
-=======
 from .data.data_types import GenBatch
 from .metrics.sampler import SampleEvaluator
 from .utils import LoadTime, get_profiler, record_function
->>>>>>> 3d5b195d
 
 logger = logging.getLogger(__name__)
 
@@ -30,19 +22,9 @@
 @dataclass
 class TrainConfig:
     """Training config for Machine Learning"""
-<<<<<<< HEAD
-
-    # The number of workers for training
-    workers: int = field(default=8)  # The number of workers for training
-    # The number of workers for training
+
     # The experiment name
     exp_name: str = field(default="default_exp")
-=======
->>>>>>> 3d5b195d
-
-    # The experiment name
-    exp_name: str = field(default="default_exp")
-
 
 
 class Trainer:
@@ -55,14 +37,9 @@
         loss: nn.Module | None = None,
         optimizer: torch.optim.Optimizer | None = None,
         lr_scheduler: torch.optim.lr_scheduler._LRScheduler | None = None,
-<<<<<<< HEAD
-        train_loader: Iterable[Batch] | None = None,
-        val_loader: Iterable[Batch] | None = None,
-=======
         train_loader: Iterable[GenBatch] | None = None,
         val_loader: Iterable[GenBatch] | None = None,
         metrics: Iterable[Metric] | None = None,
->>>>>>> 3d5b195d
         evaluator: SampleEvaluator | None = None,
         run_name: str | None = None,
         total_iters: int | None = None,
@@ -175,7 +152,6 @@
 
     def save_ckpt(self, ckpt_path: str | os.PathLike | None = None) -> None:
         """Save model, optimizer and scheduler states.
-<<<<<<< HEAD
 
         Args:
             ckpt_path: path to checkpoints. If `ckpt_path` is a directory, the
@@ -197,29 +173,6 @@
             assert self._ckpt_dir is not None
             ckpt_path = self._ckpt_dir
 
-=======
-
-        Args:
-            ckpt_path: path to checkpoints. If `ckpt_path` is a directory, the
-                checkpoint will be saved there with epoch, loss an metrics in the
-                filename. All scalar metrics returned from `compute_metrics` are used to
-                construct a filename. If full path is specified, the checkpoint will be
-                saved exectly there. If `None` `ckpt_dir` from construct is used with
-                subfolder named `run_name` from Trainer's constructor.
-        """
-
-        if ckpt_path is None and self._ckpt_dir is None:
-            logger.warning(
-                "`ckpt_path` was not passned to `save_ckpt` and `ckpt_dir` "
-                "was not set in Trainer. No checkpoint will be saved."
-            )
-            return
-
-        if ckpt_path is None:
-            assert self._ckpt_dir is not None
-            ckpt_path = self._ckpt_dir
-
->>>>>>> 3d5b195d
         ckpt_path = Path(ckpt_path)
         ckpt_path.mkdir(parents=True, exist_ok=True)
 
