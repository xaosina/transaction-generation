--- conflicted
+++ resolved
@@ -167,38 +167,6 @@
         logger.removeHandler(ch)
 
 
-<<<<<<< HEAD
-@contextmanager
-def log_to_file(filename: Path, file_lvl="info", cons_lvl="warning"):
-    if isinstance(file_lvl, str):
-        file_lvl = getattr(logging, file_lvl.upper())
-    if isinstance(cons_lvl, str):
-        cons_lvl = getattr(logging, cons_lvl.upper())
-
-    ch = logging.StreamHandler(stream=sys.stdout)
-    ch.setLevel(cons_lvl)
-    cfmt = logging.Formatter("{levelname:8} - {asctime} - {message}", style="{")
-    ch.setFormatter(cfmt)
-
-    fh = logging.FileHandler(filename)
-    fh.setLevel(file_lvl)
-    ffmt = logging.Formatter(
-        "{name: ^16} - {asctime} - {message}",
-        style="{",
-    )
-    fh.setFormatter(ffmt)
-    logger = logging.getLogger()
-    logger.setLevel(min(file_lvl, cons_lvl))
-    logger.addHandler(fh)
-    logger.addHandler(ch)
-
-    try:
-        yield
-    finally:
-        fh.close()
-        logger.removeHandler(fh)
-        logger.removeHandler(ch)
-=======
 def get_unique_folder_suffix(folder_path):
     folder_path = str(folder_path)
     if not os.path.exists(folder_path):
@@ -206,5 +174,4 @@
     n = 1
     while os.path.exists(f"{folder_path}({n})"):
         n += 1
-    return f"({n})"
->>>>>>> a604edd5
+    return f"({n})"