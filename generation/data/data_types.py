--- conflicted
+++ resolved
@@ -40,12 +40,8 @@
     padding_value: float = 0
     # List of features to focus on in loss and metrics. If None->focus on all
     focus_on: Optional[list[str]] = None
-<<<<<<< HEAD
     drop_nonfocus: bool = False
-    target_token: str = "event_type"
-=======
     target_token: str = "none"
->>>>>>> 27230e03
 
     @property
     def seq_cols(self):
