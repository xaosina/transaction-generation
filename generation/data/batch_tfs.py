"""GenBatch transforms for data loading pipelines."""

import logging
from abc import ABC, abstractmethod
from collections.abc import Mapping, Sequence
from dataclasses import dataclass, field
from typing import Any, Literal
import pickle

import numpy as np
import torch

from generation.data.preprocess.quantile_transformer import (
    QuantileTransformerTorch,
)

from ..utils import RateLimitFilter
from .data_types import GenBatch

logger = logging.getLogger(__name__)
logger.addFilter(RateLimitFilter(60))

MISSING_CAT_VAL = 0


class BatchTransform(ABC):
    """Base class for all batch transforms.

    The BatchTransform is a Callable object that modifies GenBatch in-place.
    """

    @abstractmethod
    def __call__(self, batch: GenBatch):
        """Apply transform to the batch."""
        ...

    @abstractmethod
    def reverse(self, batch: GenBatch): ...


@dataclass
class NewFeatureTransform(BatchTransform):
    """Does not modify old features. Only adds new ones. Always adds on the right (torch.cat(tensor, new_feature, dim=-1))"""

    @property
    def num_names(self) -> list[str] | None:
        return []

    @property
    def cat_cardinalities(self) -> list[str] | None:
        return {}

    @property
    def num_names_removed(self) -> list[str] | None:
        return []

    @property
    def cat_names_removed(self) -> list[str] | None:
        return []

    def new_focus_on(self, focus_on) -> list[str]:
        return focus_on


@dataclass
class ShuffleBatch(BatchTransform):
    """Randomly permutes events in a sequence batch, optionally preserving the last `keep_last_n` events.
    Attributes:
        keep_last_n (int): Number of events at the end of each sequence to preserve in place.
        -1 means no shuffle
    """

    untouched_slice: list[int | None] = field(default_factory=lambda: [None, None])

    def __post_init__(self):
        assert len(self.untouched_slice) == 2
        assert isinstance(self.untouched_slice, list)
        a, b = self.untouched_slice
        assert None in self.untouched_slice, "At least one element must be None"
        assert (b is None) or (b < 0)
        assert (a is None) or (a <= 0)

    def __call__(self, batch: GenBatch):
        if self.untouched_slice == [None, None]:
            return
        max_len = batch.time.shape[0]
        bs = len(batch)
        i_len = torch.arange(max_len, device=batch.lengths.device)[:, None]  # [L, 1]
        i_batch = torch.arange(bs)  # [B]

        up_len, bot_len = batch.lengths, torch.zeros_like(batch.lengths)

        if self.untouched_slice[1] is None:
            up_len = batch.lengths + self.untouched_slice[0]
            bot_len = torch.zeros_like(batch.lengths)
            assert (up_len > 0).all(), up_len
        else:
            up_len = batch.lengths
            bot_len = batch.lengths + self.untouched_slice[1]
            assert (bot_len >= 0).all(), bot_len

        valid = (i_len >= bot_len) & (i_len < up_len)  # [L, B]
        permutation_within_len = torch.multinomial(valid.float().T, max_len).T  # [L, B]
        t_values = i_len.expand(-1, bs).clone()
        if self.untouched_slice[1] is None:
            permutation_within_len = torch.where(
                valid, permutation_within_len, t_values
            )
        else:
            t_values.T[valid.T] = permutation_within_len[
                : -self.untouched_slice[1]
            ].T.ravel()
            permutation_within_len = t_values

        if batch.cat_features is not None:
            batch.cat_features = batch.cat_features[permutation_within_len, i_batch]

        if batch.num_features is not None:
            batch.num_features = batch.num_features[permutation_within_len, i_batch]

        if batch.cat_mask is not None:
            batch.cat_mask = batch.cat_mask[permutation_within_len, i_batch]

        if batch.num_mask is not None:
            batch.num_mask = batch.num_mask[permutation_within_len, i_batch]

        if not batch.monotonic_time:
            batch.time = batch.time[permutation_within_len, i_batch]

    def reverse(self, batch: GenBatch):
        pass


@dataclass
class CutTargetSequence(BatchTransform):
    """Creates generation targets for each batch."""

    target_len: int
    """Len of target sequence."""

    def __call__(self, batch: GenBatch):
        assert (
            batch.lengths.min() > self.target_len
<<<<<<< HEAD
        ), "target_len is too big for this batch"
        if self.target_len == 0:
            return
=======
        ), f"target_len is too big for this batch. Current min length = {batch.lengths.min()}"

>>>>>>> a0558cbd
        target_batch = batch.tail(self.target_len)
        batch.target_time = target_batch.time
        batch.target_num_features = target_batch.num_features
        batch.target_cat_features = target_batch.cat_features

        batch.lengths = batch.lengths - self.target_len
        mask = torch.arange(batch.time.shape[0])[:, None] < batch.lengths  # [L, B]
        new_max_len = batch.lengths.max()

        batch.time = (batch.time * mask)[:new_max_len]
        if batch.num_features is not None:
            batch.num_features = (batch.num_features * mask.unsqueeze(-1))[:new_max_len]
        if batch.cat_features is not None:
            batch.cat_features = (batch.cat_features * mask.unsqueeze(-1))[:new_max_len]

    def reverse(self, batch: GenBatch):
        if self.target_len == 0:
            return
        batch.append(batch.get_target_batch())

        batch.target_time = None
        batch.target_num_features = None
        batch.target_cat_features = None


@dataclass
class RescaleTime(BatchTransform):
    """Rescale time: subtract location and divide by scale."""

    loc: float
    """Location to subtract from time."""
    scale: float
    """Scale to divide time by."""

    def __call__(self, batch: GenBatch):
        assert isinstance(batch.time, torch.Tensor)
        batch.time = batch.time.float()
        batch.time.sub_(self.loc).div_(self.scale)

    def reverse(self, batch: GenBatch):
        batch.time.mul_(self.scale).add_(self.loc)


@dataclass
class VariableRangeDecimal(NewFeatureTransform):
    """From https://www.arxiv.org/abs/2504.07566"""

    name: str
    n: int = 4
    smallest_magnitude: int = -5
    biggest_magnitude: int = 13

    @property
    def cat_cardinalities(self):
        assert self.biggest_magnitude > self.smallest_magnitude
        new_cats = {}
        new_cats[f"{self.name}_mag"] = (
            self.biggest_magnitude - self.smallest_magnitude + 1
        )
        for i in range(1, self.n + 1):
            new_cats[f"{self.name}_{i}"] = 10
        return new_cats

    @property
    def num_names_removed(self) -> list[str] | None:
        return [self.name]

    def __call__(self, batch: GenBatch):
        assert self.name in batch.num_features_names
        feature_id = batch.num_features_names.index(self.name)
        feature = batch.num_features[:, :, feature_id]  # L, B
        assert (feature >= 0).all(), "Dont support negative values"
        original_magnitude = (
            torch.floor(torch.log10(feature.abs() + 1e-12))
            .clamp(self.smallest_magnitude, self.biggest_magnitude)
            .to(torch.long)
        )
        adjusted_magnitude = original_magnitude - self.smallest_magnitude

        x_normalized = feature / (10.0 ** original_magnitude.float())
        # Extract digits
        digits = []
        remainder = x_normalized
        for _ in range(self.n):
            digit = remainder.floor().to(torch.long)
            digits.append(digit)
            remainder = (remainder - digit) * 10

        # Prepare categorical features
        mag_feature = adjusted_magnitude.unsqueeze(-1)
        digit_features = [d.unsqueeze(-1) for d in digits]
        new_cat_features = torch.cat([mag_feature] + digit_features, dim=-1)

        # Update batch.cat_features
        if batch.cat_features is None:
            batch.cat_features = new_cat_features
            batch.cat_features_names = list(self.cat_cardinalities)
        else:
            batch.cat_features = torch.cat(
                [batch.cat_features, new_cat_features], dim=-1
            )
            batch.cat_features_names += list(self.cat_cardinalities)

        # Remove numerical feature
        if len(batch.num_features_names) == 1:
            batch.num_features_names = None
            batch.num_features = None
        else:
            remaining_ids = [
                i for i in range(len(batch.num_features_names)) if i != feature_id
            ]
            batch.num_features = batch.num_features[remaining_ids]
            batch.num_features_names = [
                n for n in batch.num_features_names if n != self.name
            ]

    def reverse(self, batch: GenBatch):
        # Get the names of the added categorical features
        all_names = list(self.cat_cardinalities)

        # Check if these names are present in the batch's cat features
        if batch.cat_features_names is None or not set(all_names).issubset(
            batch.cat_features_names
        ):
            raise ValueError("Categorical features to reverse not found in batch")

        # Get indices of the names to remove
        new_indices = [batch.cat_features_names.index(name) for name in all_names]
        cat_features = batch.cat_features[..., new_indices]

        # Remove these features from batch
        remaining_names = [
            name for name in batch.cat_features_names if name not in all_names
        ]
        remaining_indices = [
            i for i in range(len(batch.cat_features_names)) if i not in new_indices
        ]
        remaining_cat_features = batch.cat_features[..., remaining_indices]

        # Update batch's cat features and names
        batch.cat_features = remaining_cat_features
        batch.cat_features_names = remaining_names
        if len(remaining_names) == 0:
            batch.cat_features = None
            batch.cat_features_names = None

        # Reconstruct the original numerical feature
        adjusted_magnitude = cat_features[..., 0]
        digits = [cat_features[..., i] for i in range(1, self.n + 1)]

        # Convert adjusted_magnitude back to original_magnitude
        original_magnitude = adjusted_magnitude + self.smallest_magnitude

        # Reconstruct x_normalized
        x_normalized = torch.zeros_like(adjusted_magnitude, dtype=torch.float32)
        for i in range(self.n):
            x_normalized += digits[i].float() * (10.0 ** (-i))

        # Compute original feature
        original_feature = x_normalized * (10.0 ** original_magnitude.float())

        # Add back to num_features
        if batch.num_features is None:
            batch.num_features = original_feature.unsqueeze(-1)
            batch.num_features_names = [self.name]
        else:
            batch.num_features = torch.cat(
                [batch.num_features, original_feature.unsqueeze(-1)], dim=-1
            )
            batch.num_features_names.append(self.name)


@dataclass
class TimeToDiff(BatchTransform):
    """Applies diff transform to time."""

    disable: bool = False

    def __call__(self, batch: GenBatch):
        if self.disable:
            return
        assert isinstance(batch.time, torch.Tensor)
        _, B = batch.time.shape
        batch.time = batch.time.diff(dim=0, prepend=torch.zeros(1, B))
        batch.monotonic_time = False

    def reverse(self, batch: GenBatch):
        if self.disable:
            return
        if (batch.time < 0).any():
            logger.warning("Incorrect diffed time. Result will be non monotonic.")
        batch.time = batch.time.cumsum(0)
        batch.monotonic_time = True


@dataclass
class TimeToFeatures(NewFeatureTransform):
    """Add time to numerical features.

    To apply this transform first cast time to Tensor.
    Has to be applied BEFORE mask creation. And AFTER DatetoTime
    """

    process_type: Literal["cat", "diff", "none"] = "none"
    """
    How to add time to features. The options are:

    - ``"cat"`` --- add absolute time to other numerical features,
    - ``"diff"`` --- add time intervals between sequential events. In this case the
      first interval in a sequence equals zero.
    - ``"none"`` --- do not add time to features. This option is added for the ease of
      optuna usage.
    """
    time_name: str = "time"
    """Name of new feature with time, default ``"time"``."""

    @property
    def num_names(self):
        return [self.time_name] if self.process_type != "none" else []

    def __call__(self, batch: GenBatch):
        assert self.process_type in [
            "diff",
            "cat",
            "none",
        ], "time_process may only be cat|diff|none"
        assert isinstance(batch.time, torch.Tensor)
        if self.process_type == "none":
            return
        t = batch.time[..., None].clone()
        if self.process_type == "diff":
            if not batch.monotonic_time:
                raise ValueError("Cannot apply diff to diffed time")
            t = t.diff(dim=0, prepend=torch.zeros_like(t[[0]]))

        if batch.num_features_names is None:
            batch.num_features_names = [self.time_name]
            assert batch.num_features is None
            batch.num_features = t
            return

        assert batch.num_features is not None
        batch.num_features_names.append(self.time_name)
        batch.num_features = torch.cat((batch.num_features, t), dim=2)

    def reverse(self, batch: GenBatch):
        assert isinstance(batch.time, torch.Tensor)
        # Don't do anything if no numerical features or if no time feature.
        if (not batch.num_features_names) or (
            self.time_name not in batch.num_features_names
        ):
            return
        # If only time feature present, set None.
        if len(batch.num_features_names) == 1:
            batch.num_features = None
            batch.num_features_names = None
            return
        # If other feature also present, remove time feature.
        time_index = batch.num_features_names.index(self.time_name)
        batch.num_features = batch.num_features[
            :, :, torch.arange(batch.num_features.size(2)) != time_index
        ]
        batch.num_features_names.pop(time_index)


@dataclass
class DatetimeToFloat(BatchTransform):
    """Cast time from np.datetime64 to float by rescale.
    scale:
    """

    loc: str | np.datetime64
    """
    Location to subtract. If string is passed, it is converted to ``np.datetime64``
    beforehand.
    """
    scale: tuple[int, str] | np.timedelta64
    """
    Scale to divide time by. If tuple is passed, it is passed to the ``np.timedelta64``
    function. The first item is a value and the second is a unit.
    """

    def __post_init__(self):
        if isinstance(self.loc, str):
            self.loc = np.datetime64(self.loc)
        if isinstance(self.scale, Sequence):
            self.scale = np.timedelta64(*self.scale)

    def __call__(self, batch: GenBatch):
        assert isinstance(batch.time, np.ndarray)
        assert isinstance(self.loc, np.datetime64)
        assert isinstance(self.scale, np.timedelta64)
        batch.time = torch.asarray(
            (batch.time - self.loc) / self.scale, dtype=torch.float32
        )


@dataclass
class Logarithm(BatchTransform):
    """Apply natural logarithm to specific feature."""

    names: list[str]
    """Feature names to transform by taking the logarithm."""

    def __call__(self, batch: GenBatch):
        for name in self.names:
            batch[name] = torch.log1p(torch.abs(batch[name])) * torch.sign(batch[name])

    def reverse(self, batch: GenBatch):
        for name in self.names:
            batch[name] = torch.expm1(torch.abs(batch[name])) * torch.sign(batch[name])


@dataclass
class Rescale(BatchTransform):
    """Rescale feature: subtract location and divide by scale."""

    name: str
    """Feature name."""
    loc: Any
    """Value to subtract from the feature values."""
    scale: Any
    """Value to divide by the feature values."""

    def __call__(self, batch: GenBatch):
        batch[self.name].sub_(self.loc).div_(self.scale)

    def reverse(self, batch: GenBatch):
        batch[self.name].mul_(self.scale).add_(self.loc)


@dataclass
class ForwardFillNans(BatchTransform):
    """Fill NaN values by propagating forwad lase non-nan values.

    The algoritm starts from the second step. If some values are NaNs, the values from
    the prevoius step are used to fill them. If the first time step contains NaNs, some
    NaNs will not be filled after the forward pass. To handle it ``backward=True`` might
    be specified to fill remaining NaN values from last to first after the forwad pass.
    But even after a backward pass the batch may contain NaNs, if some feature has all
    NaN values. To fill it use ``FillNans`` transform.
    """

    backward: bool = False
    """Wether to do backward fill after the forwad fill (see the class description)."""

    def __call__(self, batch: GenBatch):
        if batch.num_features is None:
            return
        if batch.num_features.shape[0] == 1:
            return

        for i in range(1, batch.num_features.shape[0]):
            batch.num_features[i] = torch.where(
                torch.isnan(batch.num_features[i]),
                batch.num_features[i - 1],
                batch.num_features[i],
            )

        if not self.backward:
            return

        for i in range(batch.num_features.shape[0] - 2, -1, -1):
            batch.num_features[i] = torch.where(
                torch.isnan(batch.num_features[i]),
                batch.num_features[i + 1],
                batch.num_features[i],
            )


@dataclass
class FillNans(BatchTransform):
    """Fill NaNs with specified values."""

    fill_value: Mapping[str, float] | float
    """
    If float, all NaNs in all numerical features will be replaced with the
    ``fill_value``. Mapping sets feature-specific replacement values.
    """

    def __call__(self, batch: GenBatch):
        if batch.num_features is None:
            return

        if isinstance(self.fill_value, float | int):
            batch.num_features.nan_to_num_(nan=self.fill_value)
            return

        for name, val in self.fill_value.items():
            batch[name].nan_to_num_(nan=val)


class ContrastiveTarget(BatchTransform):
    """Set target for contrastive losses.

    New target is LongTensor such that items with different indices have different
    target labels.
    """

    def __call__(self, batch: GenBatch):
        if batch.index is None:
            raise ValueError("GenBatch must contain index")

        index = (
            batch.index
            if isinstance(batch.index, np.ndarray)
            else batch.index.cpu().numpy()
        )
        idx_map = {idx: i for i, idx in enumerate(np.unique(index))}
        batch.target = torch.tensor([idx_map[idx] for idx in index])


class TargetToLong(BatchTransform):
    """
    Cast target to LongTensor
    """

    def __call__(self, batch: GenBatch):
        if batch.target is not None:
            batch.target = batch.target.long()


@dataclass
class RandomSlices(BatchTransform):
    """Sample random slices from input sequences.

    The transform is taken from https://github.com/dllllb/coles-paper. It samples random
    slices from initial sequences. The batch size after this transform will be
    ``split_count`` times larger.
    """

    split_count: int
    """How many sample slices to draw for each input sequence."""
    cnt_min: int
    """Minimal sample sequence length."""
    cnt_max: int
    """Maximal sample sequence length."""
    short_seq_crop_rate: float = 1.0
    """
    Must be from (0, 1]. If ``short_seq_crop_rate`` < 1, and if a
        sequence of length less than cnt_min is encountered, the mininum sample
        length for this sequence is set as a ``short_seq_crop_rate`` time the actual
        sequence length.
    """
    seed: int | None = None
    """Value to seed the random generator."""

    def __post_init__(self):
        self._gen = np.random.default_rng(self.seed)

    def __call__(self, batch: GenBatch):

        lens = []
        times = []
        nums = []
        cats = []
        inds = []
        targets = []
        max_len = 0

        def add_slice(i, start, length):
            assert length > 0
            end = start + length
            lens.append(length)
            times.append(batch.time[start:end, i])
            inds.append(batch.index[i])
            if batch.num_features is not None:
                nums.append(batch.num_features[start:end, i])
            if batch.cat_features is not None:
                cats.append(batch.cat_features[start:end, i])
            if batch.target is not None:
                targets.append(batch.target[i])

        for i in range(len(batch)):
            c_len = batch.lengths[i].item()
            assert isinstance(c_len, int)
            if c_len < self.cnt_min and self.short_seq_crop_rate >= 1.0:
                for _ in range(self.split_count):
                    add_slice(i, 0, c_len)
                continue

            cnt_max = min(self.cnt_max, c_len)
            cnt_min = self.cnt_min
            if (
                int(c_len * self.short_seq_crop_rate) <= self.cnt_min
                and self.short_seq_crop_rate < 1.0
            ):
                cnt_min = max(int(c_len * self.short_seq_crop_rate), 1)

            if cnt_max > cnt_min:
                new_len = self._gen.integers(cnt_min, cnt_max, size=self.split_count)
            else:
                new_len = np.full(self.split_count, cnt_min)

            max_len = max(max_len, *new_len)
            available_start_pos = (c_len - new_len).clip(0, None)
            start_pos = (
                self._gen.uniform(size=self.split_count)
                * (available_start_pos + 1 - 1e-9)
            ).astype(int)

            for sp, ln in zip(start_pos, new_len):
                add_slice(i, sp, ln)

        def cat_pad(tensors, dtype):
            t0 = tensors[0]
            res = torch.zeros(max_len, len(tensors), *t0.shape[1:], dtype=dtype)
            for i, ten in enumerate(tensors):
                res[: ten.shape[0], i] = ten
                res[ten.shape[0] :, i] = ten[-1]
            return res

        batch.lengths = torch.tensor(lens)
        if batch.target is not None:
            batch.target = torch.tensor(targets, dtype=batch.target.dtype)
        if isinstance(batch.index, torch.Tensor):
            batch.index = torch.tensor(inds, dtype=batch.index.dtype)
        else:  # np.ndarray
            batch.index = np.array(inds, dtype=batch.index.dtype)

        batch.time = cat_pad(times, batch.time.dtype)
        if batch.cat_features is not None:
            batch.cat_features = cat_pad(cats, batch.cat_features.dtype)
        if batch.num_features is not None:
            batch.num_features = cat_pad(nums, batch.num_features.dtype)


class MaskValid(BatchTransform):
    """Add mask indicating valid values to batch.

    Mask has shape (max_seq_len, batch_size, n_features) and has True values where there
    are non-NaN values (nonzero category) and where the data is not padded.
    """

    def __call__(self, batch: GenBatch):
        max_len = batch.lengths.amax().item()
        assert isinstance(max_len, int)
        len_mask = (torch.arange(max_len)[:, None] < batch.lengths)[..., None]

        if batch.num_features is not None:
            batch.num_mask = len_mask & ~torch.isnan(batch.num_features)

        if batch.cat_features is not None:
            batch.cat_mask = len_mask & (batch.cat_features != 0)


@dataclass
class QuantileTransform(BatchTransform):
    """Add quantile transform for the feature"""

    model_path: str
    feature_name: str

    def __post_init__(self):
        self.qt_model = QuantileTransformerTorch()
        self.qt_model.load(self.model_path)

    def __call__(self, batch: GenBatch):
        batch[self.feature_name] = self.qt_model.transform(batch[self.feature_name])

    def reverse(self, batch):
        batch[self.feature_name] = self.qt_model.inverse_transform(
            batch[self.feature_name]
        )


@dataclass
class NGramTransform(NewFeatureTransform):
    """Add quantile transform for the feature"""

    model_path: str
    feature_name: str
    feature_counts: int = 54
    ngram_counts: int = -1
    max_l: int = -1
    min_hist_len: int = 32
    gen_len: int = 32
    disable: bool = False

    @staticmethod
    def merge_ngrams(
        seq: np.ndarray, time: np.ndarray, ngram_map: dict[tuple[int, ...], int], n: int
    ) -> np.ndarray:
        out_seq, out_time, i = [], [], 0
        while i < len(seq):
            if i <= len(seq) - n and tuple(seq[i : i + n]) in ngram_map:
                out_seq.append(ngram_map[tuple(seq[i : i + n])])
                out_time.append(np.mean(time[i : i + n]))
                i += n
            else:
                out_seq.append(seq[i])
                out_time.append(time[i])
                i += 1
        return (np.asarray(out_seq, dtype=int), np.asarray(out_time, dtype=float))

    def decode_merged_sequence(
        self,
        merged: np.ndarray,
        averaged_time: np.ndarray,
        ngram_map: dict[tuple[int, ...], int],
        n_order: list[int],
    ) -> np.ndarray:
        restored_time = averaged_time
        restored_seq = merged

        for n in n_order:
            restored_seq, restored_time = self.demerge(
                restored_seq, restored_time, ngram_map, n
            )

        return np.asarray(restored_seq, dtype=int), np.asarray(
            restored_time, dtype=float
        )

    def demerge(
        self,
        merged: np.ndarray,
        averaged_time: np.ndarray,
        ngram_map: dict[tuple[int, ...], int],
        n: int,
    ):
        out_seq = []
        out_times = []
        inv = {v: k for k, v in ngram_map[f"{n}-grams"].items()}
        for i, t in enumerate(merged):
            if t in inv:
                out_seq.extend(inv[t])
                out_times.extend([averaged_time[i]] * len(inv[t]))
            else:
                out_seq.append(t)
                out_times.append(averaged_time[i])

        return out_seq, out_times

    def encode_sequence(
        self,
        seq: list[int],
        time: list[float],
        mapping_dict: dict[int, dict[tuple[int, ...], int]],
        n_order: list[int],
    ) -> np.ndarray:
        out_seq = np.asarray(seq, dtype=int)
        out_time = np.asarray(time, dtype=float)

        for n in n_order:
            out = self.merge_ngrams(out_seq, out_time, mapping_dict[f"{n}-grams"], n)
        return out

    def __post_init__(self):
        self.min_len = self.min_hist_len + self.gen_len
        self.mapping = None
        with open(self.model_path, "rb") as file:
            self.mapping = pickle.load(file)

        self.ngram_counts = sum([len(el) for el in self.mapping.values()])

    @property
    def cat_cardinalities(self) -> list[str] | None:
        if self.disable:
            return {}
        
        assert self.ngram_counts != -1
        new_cats = {}
        new_cats[f"{self.feature_name}_merged"] = (
            self.feature_counts + self.ngram_counts + 1
        )
        return new_cats

    @property
    def cat_names_removed(self) -> list[str] | None:
        if self.disable:
            return []
        else:
            return [self.feature_name]

    def new_focus_on(self, focus_on):
        if self.disable:
            return [self.feature_name]
        
        new_focus_on = [i for i in focus_on if i != self.feature_name]
        new_focus_on.append(self.feature_name + "_merged")
        return new_focus_on

    def __call__(self, batch: GenBatch):
        if self.disable:
            return
        L, B = batch[self.feature_name].shape
        self.max_l = L
        feature_id = batch.cat_features_names.index(self.feature_name)
        new_cat_features = np.copy(batch[self.feature_name].cpu().numpy())
        new_times = np.copy(batch.time.cpu().numpy())
        for i in range(B):
            seq = batch.cat_features[:, i, feature_id].cpu().numpy()
            time = batch.time[:, i].cpu().numpy()
            seq_len = batch.lengths[i]
            seq = seq[:seq_len]
            time = time[:seq_len]

            coded_seq, averaged_time = self.encode_sequence(
                seq, time, mapping_dict=self.mapping, n_order=[3, 2]
            )
            assert time.shape == seq.shape
            new_seq_len = coded_seq.shape[0]
            new_seq = np.zeros((L,))
            new_time = np.zeros((L,))

            new_seq[:new_seq_len] = coded_seq
            new_time[:new_seq_len] = averaged_time

            new_cat_features[:, i] = new_seq
            new_times[:, i] = new_time
            batch.lengths[i] = new_seq_len

        max_len = batch.lengths.max()
        # remove old feature
        mask = torch.arange(batch.cat_features.shape[-1]) != feature_id
        batch.cat_features = batch.cat_features[:, :, mask]
        batch.cat_features_names.remove(self.feature_name)

        batch.cat_features = torch.cat((batch.cat_features, torch.tensor(new_cat_features)[..., None]), dim=-1)
        batch.cat_features_names.append(f"{self.feature_name}_merged")

        batch.time = torch.tensor(new_times)[:max_len]
        if batch.num_features is not None:
            batch.num_features = batch.num_features[:max_len]
        batch.cat_features = batch.cat_features[:max_len]

        # mask = batch.lengths > self.min_len
        # batch.lengths = batch.lengths[mask]
        # batch.cat_features = batch.cat_features[:, mask, :]
        # batch.time = batch.time[:, mask]
        # batch.index = batch.index[mask]

    def reverse(self, batch):
        if self.disable:
            return
        new_feature_name = self.feature_name + "_merged"
        assert new_feature_name in self.cat_cardinalities
        _, B = batch[new_feature_name].shape
        L = self.max_l
        feature_id = batch.cat_features_names.index(new_feature_name)
        new_cat_features = np.zeros((L, B))
        new_times = np.zeros((L, B))

        target_cat_features = np.copy(batch.target_cat_features)
        target_times = np.copy(batch.target_time)
        for i in range(B):
            seq = batch.cat_features[:, i, feature_id].cpu().numpy()
            time = batch.time[:, i].cpu().numpy()

            target_seq = batch.target_cat_features[:, i, feature_id].cpu().numpy()
            target_time = batch.target_time[:, i].cpu().numpy()

            seq_len = batch.lengths[i]
            seq = seq[:seq_len]
            time = time[:seq_len]
            decoded_seq, decoded_time = self.decode_merged_sequence(
                seq, time, ngram_map=self.mapping, n_order=[2, 3]
            )
            decoded_target, decoded_target_time = self.decode_merged_sequence(
                target_seq, target_time, ngram_map=self.mapping, n_order=[2, 3]
            )
            assert time.shape == seq.shape
            new_seq_len = decoded_seq.shape[0]

            new_cat_features[:new_seq_len, i] = decoded_seq
            new_times[:new_seq_len, i] = decoded_time

            target_cat_features[:, i, feature_id] = decoded_target[:self.gen_len]
            target_times[:, i] = decoded_target_time[:self.gen_len]

            batch.lengths[i] = new_seq_len

        cat_feature_to_remove = self.feature_name + "_merged"

        batch.cat_features_names.index(cat_feature_to_remove)
        remaining_names = [
            name
            for name in batch.cat_features_names
            if name != self.feature_name + "_merged"
        ]
        new_indices = [
            batch.cat_features_names.index(name)
            for name in batch.cat_features_names
            if name == self.feature_name + "_merged"
        ]
        remaining_indices = [
            i for i in range(len(batch.cat_features_names)) if i not in new_indices
        ]
        remaining_cat_features = batch.cat_features[..., remaining_indices]

        # Update batch's cat features and names
        batch.cat_features = remaining_cat_features
        batch.cat_features_names = remaining_names
        if len(remaining_names) == 0:
            batch.cat_features = None
            batch.cat_features_names = None
        if batch.cat_features is None:
            batch.cat_features = torch.tensor(new_cat_features, dtype=float)[..., None]
            batch.time = torch.tensor(new_times, dtype=float)
            batch.cat_features_names = [f"{self.feature_name}"]
            batch.target_cat_features = torch.tensor(target_cat_features, dtype=float)
            batch.target_time = torch.tensor(target_times, dtype=float)

        else:
            if batch.num_features is not None:
                new_num_features = torch.zeros((L, B, len(batch.num_features_names)))
                new_num_features[:batch.num_features.shape[0], ...] = batch.num_features
                batch.num_features = new_num_features
            batch.cat_features_names.append(f"{self.feature_name}")
            new_cat_features_tensor = torch.zeros((L, B, len(batch.cat_features_names)), dtype=float)
            new_cat_features_tensor[:batch.cat_features.shape[0], :, :-1] = batch.cat_features
            new_cat_features_tensor[:, :, feature_id] = torch.tensor(new_cat_features, dtype=float)
            batch.cat_features = new_cat_features_tensor
            batch.time = torch.tensor(new_times, dtype=float)
            batch.target_cat_features = torch.tensor(target_cat_features, dtype=float)
            batch.target_time = torch.tensor(target_times, dtype=float)

@dataclass
class ShuffleUsers(BatchTransform):

    shuffle: bool = False

    def __call__(self, batch: GenBatch):
        return

    def reverse(self, batch: GenBatch): 
        if self.shuffle:
            B = batch.index.size
            perm = torch.randperm(B)
            if batch.target_cat_features is not None:
                batch.target_cat_features = batch.target_cat_features[:, perm, :]
            if batch.target_num_features is not None:
                batch.target_num_features = batch.target_num_features[:, perm, :]
            if batch.target_time is not None:
                batch.target_time = batch.target_time[:, perm]<|MERGE_RESOLUTION|>--- conflicted
+++ resolved
@@ -141,14 +141,9 @@
     def __call__(self, batch: GenBatch):
         assert (
             batch.lengths.min() > self.target_len
-<<<<<<< HEAD
-        ), "target_len is too big for this batch"
+        ), f"target_len is too big for this batch. Current min length = {batch.lengths.min()}"
         if self.target_len == 0:
             return
-=======
-        ), f"target_len is too big for this batch. Current min length = {batch.lengths.min()}"
-
->>>>>>> a0558cbd
         target_batch = batch.tail(self.target_len)
         batch.target_time = target_batch.time
         batch.target_num_features = target_batch.num_features
