--- conflicted
+++ resolved
@@ -1,10 +1,6 @@
 """GenBatch transforms for data loading pipelines."""
 
 import logging
-<<<<<<< HEAD
-import random
-=======
->>>>>>> a1bc5f17
 from abc import ABC, abstractmethod
 from collections.abc import Mapping, Sequence
 from dataclasses import dataclass
@@ -460,10 +456,6 @@
         if batch.cat_features is not None:
             batch.cat_mask = len_mask & (batch.cat_features != 0)
 
-<<<<<<< HEAD
-=======
-
->>>>>>> a1bc5f17
 @dataclass
 class QuntileTransform(BatchTransform):
     """Add quantile transform for the feature"""
@@ -479,10 +471,6 @@
         batch[self.feature_name] = self.qt_model.transform(batch[self.feature_name])
 
     def reverse(self, batch):
-<<<<<<< HEAD
-        batch[self.feature_name] = self.qt_model.inverse_transform(batch[self.feature_name])
-=======
         batch[self.feature_name] = self.qt_model.inverse_transform(
             batch[self.feature_name]
-        )
->>>>>>> a1bc5f17
+        )