from copy import copy
import logging
from typing import Any, Mapping

import numpy as np
import torch
from torch.utils.data import DataLoader

from ..utils import create_instances_from_module
from . import batch_tfs
from . import loader_tfs
from .batch_tfs import NewFeatureTransform
from .collator import SequenceCollator
from .data_types import DataConfig, LatentDataConfig
from .dataset import ShardDataset

logger = logging.getLogger()


def save_partitioned_parquet(df, save_path, num_shards=20):
    # Check if the shard column already exists
    if "shard" in df.columns:
        logger.warning("'shard' column already exists. Overwriting...")
    # Add a dummy shard column
    df["shard"] = np.arange(len(df)) % num_shards
    # Save the DataFrame as a partitioned Parquet file
    df.to_parquet(save_path, partition_cols=["shard"], engine="pyarrow")


def get_collator(
    data_conf: DataConfig,
    batch_transforms: (
        Mapping[str, Mapping[str, Any] | str] | list[Mapping[str, Any] | str] | None
    ) = None,
    return_orig: bool = False,
) -> SequenceCollator:
    tfs = create_instances_from_module(batch_tfs, batch_transforms)
    return SequenceCollator(
        time_name=data_conf.time_name,
        cat_cardinalities=data_conf.cat_cardinalities,
        num_names=data_conf.num_names,
        index_name=data_conf.index_name,
        max_seq_len=data_conf.max_seq_len,
        batch_transforms=tfs,
        padding_value=data_conf.padding_value,
        return_orig=return_orig,
    )


def get_latent_dataconf(
    collator: SequenceCollator, data_conf: DataConfig
) -> LatentDataConfig:
    cat_cardinalities = copy(collator.cat_cardinalities) or {}
    num_names = copy(collator.num_names) or []
    focus_on = copy(data_conf.focus_on)

    if collator.batch_transforms:
        for tfs in collator.batch_transforms:
            if isinstance(tfs, NewFeatureTransform):
                for num_name in tfs.num_names:
                    num_names += [num_name]
                for cat_name, card in tfs.cat_cardinalities.items():
                    cat_cardinalities[cat_name] = card
                num_names = [n for n in num_names if n not in tfs.num_names_removed]
                cat_cardinalities = {
                    k: v
                    for k, v in cat_cardinalities.items()
                    if k not in tfs.cat_names_removed
                }
                focus_on = tfs.new_focus_on(focus_on)
    if num_names == []:
        num_names = None
    if cat_cardinalities == {}:
        cat_cardinalities = None

    return LatentDataConfig(
        cat_cardinalities=cat_cardinalities,
        num_names=num_names,
        focus_on=focus_on,
        time_name=data_conf.time_name,
        generation_len=data_conf.generation_len,
    )


def get_transforms(data_conf: DataConfig): 
    loader_transforms = data_conf.loader_transforms
    tfs = create_instances_from_module(loader_tfs, loader_transforms) if loader_transforms is not None else []
    for tf in tfs:
        data_conf = tf.new_dataconf(data_conf)

<<<<<<< HEAD

def get_dataloaders(data_conf: DataConfig, seed: int):
    transforms, new_data_conf = get_transforms(data_conf)
=======
    return tfs, data_conf


def get_dataloaders(outter_data_conf: DataConfig, seed: int):
    transforms, data_conf = get_transforms(outter_data_conf)
>>>>>>> a0558cbd

    # Create datasets
    train_dataset, val_dataset = ShardDataset.train_val_split(
        outter_data_conf.train_path, outter_data_conf, split_seed=seed, transforms=transforms
    )
    test_dataset = ShardDataset(
        outter_data_conf.test_path,
        outter_data_conf,
        seed=0,
        random_end=outter_data_conf.val_random_end,
        shuffle=False,
        transforms=transforms,
    )
    # Create collators (val and test has same collators)
    train_collator = get_collator(data_conf, data_conf.train_transforms)
    val_collator = get_collator(data_conf, data_conf.val_transforms, return_orig=True)
    internal_dataconf = get_latent_dataconf(train_collator, data_conf)
    # Create loaders
    gen = torch.Generator().manual_seed(seed)  # for shard splits between workers
    train_loader = DataLoader(
        train_dataset,
        batch_size=None,
        collate_fn=train_collator,
        generator=gen,
        num_workers=data_conf.num_workers,
    )
    val_loader = DataLoader(
        val_dataset,
        batch_size=None,
        collate_fn=val_collator,
        num_workers=data_conf.num_workers,
    )
    test_loader = DataLoader(
        test_dataset,
        batch_size=None,
        collate_fn=val_collator,
        num_workers=data_conf.num_workers,
    )
    return (train_loader, val_loader, test_loader), (internal_dataconf, data_conf)<|MERGE_RESOLUTION|>--- conflicted
+++ resolved
@@ -88,17 +88,11 @@
     for tf in tfs:
         data_conf = tf.new_dataconf(data_conf)
 
-<<<<<<< HEAD
-
-def get_dataloaders(data_conf: DataConfig, seed: int):
-    transforms, new_data_conf = get_transforms(data_conf)
-=======
     return tfs, data_conf
 
 
 def get_dataloaders(outter_data_conf: DataConfig, seed: int):
     transforms, data_conf = get_transforms(outter_data_conf)
->>>>>>> a0558cbd
 
     # Create datasets
     train_dataset, val_dataset = ShardDataset.train_val_split(
