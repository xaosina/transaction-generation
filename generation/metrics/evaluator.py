import logging
import shutil
from copy import deepcopy
from dataclasses import dataclass, field
from pathlib import Path
from typing import Any, Mapping, Optional

import pandas as pd
import torch
from tqdm import tqdm

from generation.models.generator import BaseGenerator

from ..data.data_types import DataConfig, GenBatch
from ..utils import create_instances_from_module, get_unique_folder_suffix
from . import metrics as m
from ..generation_setup import get_gensetup_batch_processor

logger = logging.getLogger(__name__)


@dataclass(frozen=True)
class EvaluatorConfig:
    devices: list[str] = field(default_factory=lambda: ["cuda:0"])
    metrics: list[Mapping[str, Any] | str] = None
    topk: int = 1
    temperature: float = 1.0


class SampleEvaluator:
    def __init__(
        self,
        log_dir: str,
        data_conf: DataConfig,
        eval_config: EvaluatorConfig,
        device: str = "cpu",
        verbose: bool = True,
        generation_setup: str = 'forecast',
    ):
        self.log_dir = Path(log_dir)
        self.data_config = data_conf
        self.eval_config = eval_config
        self.device = device
        self.metrics = (
            create_instances_from_module(
                m,
                eval_config.metrics,
                {
                    "devices": eval_config.devices,
                    "data_conf": data_conf,
                    "log_dir": log_dir,
                },
            )
            or []
        )
        self.verbose = verbose
<<<<<<< HEAD
        self._n_last_time_generated_seqs = 0
        self._gensetup_batch_processor = get_gensetup_batch_processor(generation_setup)
=======
>>>>>>> 5fc5e549

    def evaluate(self, model, loader, blim=None, buffer_size=None, remove=False):
        log_dir = Path(str(self.log_dir) + get_unique_folder_suffix(self.log_dir))
        for metric in self.metrics:
            metric.log_dir = log_dir
        assert loader.collate_fn.return_orig, "collator have to return orig seqs!"
        gt_dir, gen_dir = self.generate_samples(
            model, loader, log_dir, blim, buffer_size
        )
        logger.info("Sampling done.")
        results = self.estimate_metrics(gt_dir, gen_dir)
        logger.info("Metrics done.")
        if remove:
            shutil.rmtree(log_dir)
        return results

    def generate_samples(
        self, model: BaseGenerator, data_loader, log_dir, blim=None, buffer_size=None
    ):
        base_dir = log_dir / "samples"
        gt_dir, gen_dir = base_dir / "gt", base_dir / "gen"

        gt_dir.mkdir(parents=True, exist_ok=True)
        gen_dir.mkdir(parents=True, exist_ok=True)

        model.eval()
        buffer_gt, buffer_gen = [], []
        part_counter = 0

        for batch_idx, (batch_input, orig_seqs) in enumerate(
            tqdm(data_loader, disable=not self.verbose)
        ):
            if blim and batch_idx >= blim:
                break

            batch_input = batch_input.to(self.device)
            _batch_input = self._gensetup_batch_processor.on_input(batch_input)
            with torch.no_grad():
                batch_pred = model.generate(
                    deepcopy(_batch_input),
                    self.data_config.generation_len,
                    topk=self.eval_config.topk,
                    temperature=self.eval_config.temperature,
                )
            gen = _concat_samples(batch_input, batch_pred)
            gen = data_loader.collate_fn.reverse(gen.to("cpu"))

            buffer_gt.append(orig_seqs)
            buffer_gen.append(gen)

            if buffer_size and len(buffer_gt) >= buffer_size:
                _save_buffers(buffer_gt, buffer_gen, gt_dir, gen_dir, part_counter)
                part_counter += 1
                buffer_gt, buffer_gen = [], []

        if buffer_gt:
            _save_buffers(buffer_gt, buffer_gen, gt_dir, gen_dir, part_counter)

        return gt_dir, gen_dir

    def estimate_metrics(self, gt_dir, gen_dir) -> dict:
        gt = pd.read_parquet(gt_dir)
        gen = pd.read_parquet(gen_dir)
        assert (
            gt[self.data_config.index_name] == gen[self.data_config.index_name]
        ).all()
        results = {}
        for metric in self.metrics:
            logger.info(f"{metric} is started")
            values = metric(gt, gen)
            if isinstance(values, dict):
                for k, v in values.items():
                    assert f"{str(metric)} {k}" not in results, "Dont overwrite metric"
                    results[f"{str(metric)} {k}"] = v
            else:
                assert str(metric) not in results, "Dont overwrite metric"
                results[str(metric)] = values
        return results


def _save_buffers(buffer_gt, buffer_gen, gt_dir, gen_dir, part_counter):
    gt_file = gt_dir / f"part-{part_counter:04d}.parquet"
    gen_file = gen_dir / f"part-{part_counter:04d}.parquet"
    pd.concat(buffer_gt, ignore_index=True).to_parquet(gt_file, index=False)
    pd.concat(buffer_gen, ignore_index=True).to_parquet(gen_file, index=False)


def _concat_samples(gt: GenBatch, pred: GenBatch) -> tuple[GenBatch, GenBatch]:
    assert (
        gt.target_time.shape[0] == pred.time.shape[0]
    ), "Mismatch in sequence lengths between hist and pred"
    gen = deepcopy(gt)

    gen.target_time = pred.time
    gen.target_num_features = pred.num_features
    gen.target_cat_features = pred.cat_features
    return gen<|MERGE_RESOLUTION|>--- conflicted
+++ resolved
@@ -54,11 +54,8 @@
             or []
         )
         self.verbose = verbose
-<<<<<<< HEAD
         self._n_last_time_generated_seqs = 0
         self._gensetup_batch_processor = get_gensetup_batch_processor(generation_setup)
-=======
->>>>>>> 5fc5e549
 
     def evaluate(self, model, loader, blim=None, buffer_size=None, remove=False):
         log_dir = Path(str(self.log_dir) + get_unique_folder_suffix(self.log_dir))
@@ -68,7 +65,7 @@
         gt_dir, gen_dir = self.generate_samples(
             model, loader, log_dir, blim, buffer_size
         )
-        logger.info("Sampling done.")
+        logger.info(f"Sampling done. Number of generated seqs: {self._n_last_time_generated_seqs}")
         results = self.estimate_metrics(gt_dir, gen_dir)
         logger.info("Metrics done.")
         if remove:
@@ -87,6 +84,7 @@
         model.eval()
         buffer_gt, buffer_gen = [], []
         part_counter = 0
+        self._n_last_time_generated_seqs = 0
 
         for batch_idx, (batch_input, orig_seqs) in enumerate(
             tqdm(data_loader, disable=not self.verbose)
@@ -103,6 +101,14 @@
                     topk=self.eval_config.topk,
                     temperature=self.eval_config.temperature,
                 )
+#             with torch.no_grad():
+#                 batch_pred = model.generate_traj(
+#                     deepcopy(batch_input),
+#                     path_idss=[0, 1, 2, 5, 10, 20, 30, 40, 50, 60, 62, 63, 64],
+#                     with_x0_pred = True,
+#                     with_path = True,
+#                 )
+            self._n_last_time_generated_seqs += len(batch_input)
             gen = _concat_samples(batch_input, batch_pred)
             gen = data_loader.collate_fn.reverse(gen.to("cpu"))
 
@@ -147,9 +153,13 @@
 
 
 def _concat_samples(gt: GenBatch, pred: GenBatch) -> tuple[GenBatch, GenBatch]:
-    assert (
-        gt.target_time.shape[0] == pred.time.shape[0]
-    ), "Mismatch in sequence lengths between hist and pred"
+#     assert (
+#         gt.target_time.shape[0] == pred.time.shape[0]
+#     ), "Mismatch in sequence lengths between hist and pred"
+    if gt.target_time.shape[0] != pred.time.shape[0]:
+        logger.warning(
+            f'Mismatch in sequence lengths between'
+            f' gt ({gt.target_time.shape[0]}) and pred ({pred.time.shape[0]})!')
     gen = deepcopy(gt)
 
     gen.target_time = pred.time
