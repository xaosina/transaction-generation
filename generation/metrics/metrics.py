--- conflicted
+++ resolved
@@ -18,53 +18,13 @@
     generation_len: int
 
     @abstractmethod
-<<<<<<< HEAD
-    def __call__(self, *args, **kwargs): ...
-=======
     def __call__(self, y_true: pd.DataFrame, y_gen: pd.DataFrame): ...
->>>>>>> a1bc5f17
 
     @abstractmethod
     def __repr__(self): ...
 
 
 class BinaryMetric(BaseMetric):
-<<<<<<< HEAD
-
-    def __init__(self, subject_key, target_key):
-        self.subject_key = subject_key
-        self.target_key = target_key
-
-    def _group_list(self, data: BinaryData) -> pd.DataFrame:
-        preds = data.y_pred.groupby(self.subject_key)[self.target_key].apply(
-            lambda s: s.tolist()
-        )
-        gts = data.y_true.groupby(self.subject_key)[self.target_key].apply(
-            lambda s: s.tolist()
-        )
-        return pd.concat((gts, preds), keys=["gt", "pred"], axis=1)
-
-    @abstractmethod
-    def get_scores(self, row): ...
-
-    def __call__(self, data: BinaryData):
-        df = self._group_list(data)
-        return df.groupby(level=0).apply(self.get_scores).mean()
-
-
-class Levenstein(BinaryMetric):
-
-    def get_scores(self, row):
-        gt, pred = row["gt"], row["pred"]
-        lev_m = 1 - lev_score(gt, pred) / len(pred)
-        return pd.Series(data=[lev_m], index=["lev_score"])
-
-    def __repr__(self):
-        return f"Levenstein on {self.target_key}" 
-
-
-class Accuracy(BaseMetric):
-=======
     target_key: str
 
     @abstractmethod
@@ -75,7 +35,7 @@
             (y_true[self.target_key], y_gen[self.target_key]),
             keys=["gt", "pred"],
             axis=1,
-        ).map(lambda x: x[-self.generation_len:])
+        ).map(lambda x: x[-self.generation_len :])
         return df.apply(self.get_scores, axis=1).mean()
 
 
@@ -98,22 +58,10 @@
 
     def __repr__(self):
         return f"Accuracy on {self.target_key}"
->>>>>>> a1bc5f17
-
-    def get_scores(self, row):
-        gt, pred = row["gt"], row["pred"]
-        acc_m = accuracy_score(gt, pred)
-        return pd.Series(data=[acc_m], index=["accuracy"])
-
-    def __repr__(self):
-        return f"Accuracy on {self.target_key}"
-
-<<<<<<< HEAD
+
 
 class F1Metric(BaseMetric):
 
-=======
->>>>>>> a1bc5f17
     def __init__(self, average="macro"):
         super().__init__()
         self.__average = average
@@ -168,7 +116,7 @@
         return cls_metric
 
     def get_scores(self, row):
-        gt, pred = row.iloc[0]
+        gt, pred = row["gt"], row["pred"]
         f1_function = (
             self.f1_score_macro_unorder
             if self.__average == "macro"
@@ -176,7 +124,7 @@
         )
         f1 = f1_function(self.get_statistics(gt, pred))
 
-        return pd.Series(data=[f1], index=[f"f1_{self.__average}"])
+        return f1
 
     def __repr__(self):
         return f"F1_{self.__average} on {self.target_key}"
@@ -184,21 +132,22 @@
 
 class DistributionMetric(BaseMetric):
 
-    # If we can use metrics without necessary argument _ in upper level - REMOVE
-    def __init__(self, _, target_key):
-        self.target_key = target_key
-
-    def _get_distribution(self, data: OnlyPredData):
-        vals = np.array(list(data.y_pred[self.target_key].value_counts()), dtype=float)
+    target_key: str
+
+    @abstractmethod
+    def get_scores(self, p): ...
+
+    def __call__(self, y_gen: pd.DataFrame):
+        vals = np.array(list(y_gen[self.target_key].value_counts()), dtype=float)
         total = vals.sum()
-        return vals / total
+        p = vals / total
+
+        return self.get_scores(p)
 
 
 class Gini(DistributionMetric):
 
-    def __call__(self, data: OnlyPredData):
-
-        p = self._get_distribution(data)
+    def get_scores(self, p):
 
         p_sorted = np.sort(p)
         n = len(p_sorted)
@@ -212,19 +161,11 @@
 
     def __repr__(self):
         return f"Gini on {self.target_key}"
-<<<<<<< HEAD
 
 
 class ShannonEntropy(DistributionMetric):
 
-=======
-
-
-class ShannonEntropy(DistributionMetric):
-
->>>>>>> a1bc5f17
-    def __call__(self, data: OnlyPredData):
-        p = self._get_distribution(data)
+    def get_scores(self, p):
 
         shannon_entropy = -np.sum(p * np.log2(p))
 
@@ -235,36 +176,32 @@
 
 
 class HistoryAwareMetric(BaseMetric):
-    def __init__(self, subject_key, target_key, userwise=False):
-        self.subject_key = subject_key
-        self.target_key = target_key
-        self.userwise = userwise
-
-    def _get_groups(self, data: CoverageData) -> pd.DataFrame:
-        hists = data.y_hist.groupby(self.subject_key)[self.target_key].agg(set)
-        preds = data.y_pred.groupby(self.subject_key)[self.target_key].agg(set)
-        return pd.concat((hists, preds), keys=["hists", "preds"], axis=1)
+    target_key: str
+    userwise: bool
+
+    @abstractmethod
+    def get_scores(row): ...
+
+    def __call__(self, y_hist: pd.DataFrame, y_gen: pd.DataFrame) -> pd.DataFrame:
+        if self.userwise:
+            df = pd.concat(
+                (y_hist[self.target_key].agg(set), y_gen[self.target_key].agg(set)),
+                keys=["hists", "preds"],
+                axis=1,
+            )
+            return df.apply(self.get_scores, axis=1).mean()
+        else:
+            unique_hist = y_hist[self.target_key].nunique()
+            unique_pred = y_gen[self.target_key].nunique()
+
+            return unique_pred / unique_hist
 
 
 class Coverage(HistoryAwareMetric):
 
-    def __call__(self, *args, **kwargs):
-        if self.userwise:
-            return self._compute_userwise(*args, **kwargs)
-        else:
-            return self._compute_whole(*args, **kwargs)
-
-    def _compute_whole(self, data: CoverageData):
-        unique_hist = data.y_hist[self.target_key].nunique()
-        unique_pred = data.y_pred[self.target_key].nunique()
-
-        return unique_pred / unique_hist
-
-    def _compute_userwise(self, data: CoverageData):
-        df = self._get_groups(data)
-
-        def get_scores(row):
-            hists, preds = row["hists"], row["preds"]
-            return len(preds) / len(hists)
-
-        return df.groupby(level=0).apply(get_scores).mean()+    def get_scores(row):
+        hists, preds = row["hists"], row["preds"]
+        return len(preds) / len(hists)
+    
+    def __repr__(self):
+        return self.userwise * "Userwise" + f"Coverage on {self.target_key}"
