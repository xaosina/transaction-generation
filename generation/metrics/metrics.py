--- conflicted
+++ resolved
@@ -42,11 +42,7 @@
             (orig[self.target_key], gen[self.target_key]),
             keys=["gt", "pred"],
             axis=1,
-<<<<<<< HEAD
-        ).map(lambda x: x[-self.generation_len :])
-=======
         ).map(lambda x: x[-self.data_conf.generation_len :])
->>>>>>> 8b15c49a
         return df.apply(self.get_scores, axis=1).mean()
 
 
@@ -145,16 +141,6 @@
 class DistributionMetric(BaseMetric):
 
     target_key: str
-<<<<<<< HEAD
-
-    @abstractmethod
-    def get_scores(self, p): ...
-
-    def __call__(self, y_true: pd.DataFrame, y_gen: pd.DataFrame):
-        vals = np.array(list(y_gen[self.target_key].value_counts()), dtype=float)
-        total = vals.sum()
-        p = vals / total
-=======
 
     @abstractmethod
     def get_scores(self, p): ...
@@ -163,19 +149,11 @@
         vals = np.array(list(gen[self.target_key].value_counts()), dtype=float)
         p = vals / vals.sum()
         return self.get_scores(p)
->>>>>>> 8b15c49a
-
-        return self.get_scores(p)
-
-<<<<<<< HEAD
-
+
+
+@dataclass
 class Gini(DistributionMetric):
 
-=======
-@dataclass
-class Gini(DistributionMetric):
-
->>>>>>> 8b15c49a
     def get_scores(self, p):
 
         p_sorted = np.sort(p)
@@ -205,53 +183,6 @@
         return f"Shannon entropy on {self.target_key}"
 
 
-<<<<<<< HEAD
-class HistoryAwareMetric(BaseMetric):
-    target_key: str
-    userwise: bool
-
-    @abstractmethod
-    def get_scores(row): ...
-
-    def __call__(self, y_true: pd.DataFrame, y_gen: pd.DataFrame):
-        if self.userwise:
-            df = pd.concat(
-                (
-                    y_gen[self.target_key]
-                    .map(lambda x: x[: -self.generation_len])
-                    .agg(set),
-                    y_gen[self.target_key]
-                    .map(lambda x: x[-self.generation_len :])
-                    .agg(set),
-                ),
-                keys=["hists", "preds"],
-                axis=1,
-            )
-            return df.apply(self.get_scores, axis=1).mean()
-        else:
-            unique_hist = (
-                y_gen[self.target_key]
-                .map(lambda x: x[: -self.generation_len])
-                .nunique()
-            )
-            unique_pred = (
-                y_gen[self.target_key]
-                .map(lambda x: x[-self.generation_len :])
-                .nunique()
-            )
-
-            return unique_pred / unique_hist
-
-
-class Coverage(HistoryAwareMetric):
-
-    def get_scores(row):
-        hists, preds = row["hists"], row["preds"]
-        return len(preds) / len(hists)
-
-    def __repr__(self):
-        return self.userwise * "Userwise" + f"Coverage on {self.target_key}"
-=======
 @dataclass
 class GenVsHistoryMetric(BaseMetric):
     target_key: str
@@ -389,5 +320,4 @@
         return float(discr_score)
 
     def __repr__(self):
-        return self.conditional * "Conditional" + "Detection"
->>>>>>> 8b15c49a
+        return self.conditional * "Conditional" + "Detection"