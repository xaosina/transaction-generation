--- conflicted
+++ resolved
@@ -30,14 +30,6 @@
         model = getattr(gen_models, cfg.model.name)(internal_dataconf, cfg.model).to(
             cfg.device
         )
-<<<<<<< HEAD
-
-        # ema
-        ema_model = None
-        if ("ema" in cfg.model.params) and (cfg.model.params["ema"] is not None):
-            ema_model = EMA(model, **cfg.model.params["ema"])
-=======
->>>>>>> f11efc29
         optimizer = get_optimizer(model.parameters(), cfg.optimizer)
         loss = get_loss(internal_dataconf, cfg.loss)
         scheduler = CompositeScheduler(optimizer, loss, cfg.schedulers)
