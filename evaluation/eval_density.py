import argparse
import json
import os
from pathlib import Path

import numpy as np
import pandas as pd
from sdmetrics.reports.single_table import QualityReport

DIRPATH = os.path.dirname(__file__)

def log10_scale(x):
    linear = (x <= np.e) & (x >= -np.e)  # to match the derivatives
    y = np.where(linear, 1, x)  # to avoid np.log10 warnings
    y = np.abs(y)
    return np.where(linear, x / (np.e * np.log(10)), np.sign(x) * np.log10(y))


def parse_args():
    parser = argparse.ArgumentParser()
    parser.add_argument(
        "-o",
        "--orig",
        help="Path to orig dataset containing CSV files",
        type=Path,
        required=True,
    )
    parser.add_argument(
        "-d", "--data", help="generated data csv path", type=Path, required=True
    )
    parser.add_argument(
<<<<<<< HEAD
        "-m",
        "--max-rows",
        help="Maximum rows to download form csv",
        type=int,
        default=None,
    )
    parser.add_argument("--save-res", action="store_const", const=True, default=False)
    return parser.parse_args()


def run_eval_density(data: Path, orig: Path, save_results: bool = False, max_rows=None):
    syn_path = data
    real_path = orig
    # Load
    syn_data = pd.read_csv(syn_path, nrows=max_rows)
    print("Synth ready")
    real_data = pd.read_csv(real_path, nrows=max_rows)
    print("Real ready")

    try:

        with open(real_path.with_name("metadata_for_density.json"), "r") as f:
            metadata = json.load(f)["metadata"]

    except FileNotFoundError:
        metadata = {
            "columns": {
                "amount": {"sdtype": "numerical"},
                "event_type": {"sdtype": "categorical"},
                "src_type11": {"sdtype": "categorical"},
                "dst_type11": {"sdtype": "categorical"},
                "src_type32": {"sdtype": "categorical"},
                "time_diff_days": {"sdtype": "numerical"},
            },
            "sequence_key": "client_id",
            "sequence_index": "event_time",
            "log_cols_for_density": ["amount"],
        }
=======
        '--save-res', action='store_const', const=True, default=False)
    parser.add_argument(
        "--dataset", type=str, choices=['datafusion', "mdb"], default='datafusion')
    return parser.parse_args()

def run_eval_density(
    data: Path,
    orig: Path,
    dataset: str = "datafusion",
    save_results: bool = False
):
    syn_path = data
    real_path = orig
    # Load
    syn_data = pd.read_csv(syn_path)
    real_data = pd.read_csv(real_path)
    metadata_path = DIRPATH + f"/data/{dataset}/metadata_for_density.json"
    with open(metadata_path, "r") as f:
        metadata = json.load(f)["metadata"]
>>>>>>> 5c5a4c20
    # Preprocess
    for col in metadata["log_cols_for_density"]:
        print(col)
        syn_data[col] = log10_scale(syn_data[col])
        real_data[col] = log10_scale(real_data[col])
    syn_data = syn_data[
        [col for col in syn_data.columns if col in metadata["columns"].keys()]
    ]
    real_data = real_data[
        [col for col in real_data.columns if col in metadata["columns"].keys()]
    ]
    # Calculate
    qual_report = QualityReport()
    qual_report.generate(real_data, syn_data, metadata)
    quality = qual_report.get_properties()
    Shape = quality["Score"][0]
    Trend = quality["Score"][1]
    if save_results:
        save_dir = f"log/density/{syn_path.stem}"
        if not os.path.exists(save_dir):
            os.makedirs(save_dir)
        with open(f"{save_dir}/quality.txt", "w") as f:
            f.write(f"{Shape}\n")
            f.write(f"{Trend}\n")
        shapes = qual_report.get_details(property_name="Column Shapes")
        trends = qual_report.get_details(property_name="Column Pair Trends")
        shapes.to_csv(f"{save_dir}/shape.csv")
        trends.to_csv(f"{save_dir}/trend.csv")
    return dict(shape=Shape, trend=Trend)


if __name__ == "__main__":
    args = parse_args()
    print(vars(args))
    run_eval_density(
<<<<<<< HEAD
        args.data, args.orig, save_results=args.save_res, max_rows=args.max_rows
    )
=======
        args.data, 
        args.orig, 
        dataset=args.dataset, 
        save_results=args.save_res)
>>>>>>> 5c5a4c20
<|MERGE_RESOLUTION|>--- conflicted
+++ resolved
@@ -8,6 +8,7 @@
 from sdmetrics.reports.single_table import QualityReport
 
 DIRPATH = os.path.dirname(__file__)
+
 
 def log10_scale(x):
     linear = (x <= np.e) & (x >= -np.e)  # to match the derivatives
@@ -29,7 +30,6 @@
         "-d", "--data", help="generated data csv path", type=Path, required=True
     )
     parser.add_argument(
-<<<<<<< HEAD
         "-m",
         "--max-rows",
         help="Maximum rows to download form csv",
@@ -37,10 +37,19 @@
         default=None,
     )
     parser.add_argument("--save-res", action="store_const", const=True, default=False)
+    parser.add_argument(
+        "--dataset", type=str, choices=["datafusion", "mdb"], default="datafusion"
+    )
     return parser.parse_args()
 
 
-def run_eval_density(data: Path, orig: Path, save_results: bool = False, max_rows=None):
+def run_eval_density(
+    data: Path,
+    orig: Path,
+    dataset: str = "datafusion",
+    save_results: bool = False,
+    max_rows=None,
+):
     syn_path = data
     real_path = orig
     # Load
@@ -51,7 +60,8 @@
 
     try:
 
-        with open(real_path.with_name("metadata_for_density.json"), "r") as f:
+        metadata_path = DIRPATH + f"/data/{dataset}/metadata_for_density.json"
+        with open(metadata_path, "r") as f:
             metadata = json.load(f)["metadata"]
 
     except FileNotFoundError:
@@ -68,27 +78,6 @@
             "sequence_index": "event_time",
             "log_cols_for_density": ["amount"],
         }
-=======
-        '--save-res', action='store_const', const=True, default=False)
-    parser.add_argument(
-        "--dataset", type=str, choices=['datafusion', "mdb"], default='datafusion')
-    return parser.parse_args()
-
-def run_eval_density(
-    data: Path,
-    orig: Path,
-    dataset: str = "datafusion",
-    save_results: bool = False
-):
-    syn_path = data
-    real_path = orig
-    # Load
-    syn_data = pd.read_csv(syn_path)
-    real_data = pd.read_csv(real_path)
-    metadata_path = DIRPATH + f"/data/{dataset}/metadata_for_density.json"
-    with open(metadata_path, "r") as f:
-        metadata = json.load(f)["metadata"]
->>>>>>> 5c5a4c20
     # Preprocess
     for col in metadata["log_cols_for_density"]:
         print(col)
@@ -124,12 +113,9 @@
     args = parse_args()
     print(vars(args))
     run_eval_density(
-<<<<<<< HEAD
-        args.data, args.orig, save_results=args.save_res, max_rows=args.max_rows
-    )
-=======
-        args.data, 
-        args.orig, 
-        dataset=args.dataset, 
-        save_results=args.save_res)
->>>>>>> 5c5a4c20
+        args.data,
+        args.orig,
+        dataset=args.dataset,
+        save_results=args.save_res,
+        max_rows=args.max_rows,
+    )