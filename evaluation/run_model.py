--- conflicted
+++ resolved
@@ -61,14 +61,8 @@
     test_data: Path = None,
     specify: str = None,
     use_tqdm: bool = False,
-<<<<<<< HEAD
-    gpu_ids : List[int] | None = None,
-    logging_lvl : str = 'info',
-    time_process: bool | None = None,
-=======
     gpu_ids: List[int] | None = None,
     logging_lvl: str = "info",
->>>>>>> d2e3d5a2
 ) -> pd.DataFrame:
     """
     Output is a DataFrame which looks like:
@@ -88,8 +82,6 @@
 
     tqdm.__init__ = partialmethod(tqdm.__init__, disable=not use_tqdm)  # type: ignore
     config = collect_config(dataset, method, experiment, specify)
-    if time_process is not None:
-        config.model.preprocess.params.time_process = "cat" if time_process else "none"
     config.logging.file_lvl = logging_lvl
     config.logging.cons_lvl = logging_lvl
     if gpu_ids is not None:
