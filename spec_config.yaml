--- conflicted
+++ resolved
@@ -134,15 +134,10 @@
   patience: -1
   profiling: false
 
-<<<<<<< HEAD
 device: "cuda:0"
 
 vae:
   num_layers: 2
   d_token: 6
   n_head: 2
-  factor: 64
-=======
-devices: 
-  - "cuda:0"
->>>>>>> 8b15c49a
+  factor: 64