--- conflicted
+++ resolved
@@ -35,13 +35,10 @@
     - RescaleTime:
         loc: 0.0
         scale: 365.0
-<<<<<<< HEAD
-=======
     - TimeToDiff
     - QuantileTransform:
         feature_name: "amount"
         model_path: "data/mbd-50k/quantile_transform_amount.pt"
->>>>>>> a1bc5f17
 
   val_transforms:
     - RescaleTime:
