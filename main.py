--- conflicted
+++ resolved
@@ -55,15 +55,8 @@
     path = config_path or "config.yaml"
 
     config_factory = config_factory or OmegaConf.load(path).get("config_factory")
-<<<<<<< HEAD
-    if append_factory is not None:
-        config_factory += append_factory
-    merged_config = run_config_factory(config_path, config_factory)
-    #breakpoint()
-=======
     merged_config = run_config_factory(config_path, config_factory, overwrite_factory)
 
->>>>>>> 7c260c86
     with tempfile.NamedTemporaryFile(mode="w", suffix=".yaml") as tmpfile:
         OmegaConf.save(config=merged_config, f=tmpfile.name)
         temp_config_path = tmpfile.name
