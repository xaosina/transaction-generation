--- conflicted
+++ resolved
@@ -38,10 +38,6 @@
     names: list[str] = field(default_factory=list)
     subject_key: str = "client_id"
     target_key: str = "event_type"
-<<<<<<< HEAD
-    gen_len: int = 1
-=======
->>>>>>> e0460078
 
 @dataclass
 class PipelineConfig:
@@ -83,35 +79,27 @@
     out = model(batch)
     # batch = next(iter(test_loader))
     loss_out = loss(batch, out)
-    metrics, loss = None, None
 
     sample_evaluator = SampleEvaluator(
         ckpt=Path(cfg.log_dir) / cfg.run_name / "ckpt",
         metrics=cfg.metrics.names,
-<<<<<<< HEAD
-        gen_len=cfg.metrics.gen_len,
-        hist_len=cfg.data_conf.min_history_len,  # Здесь надо как-то по-другому делать
-        device=cfg.device,
-        subject_key=cfg.metrics.subject_key,
-=======
         gen_len=cfg.data_conf.generation_len,
         hist_len=cfg.data_conf.min_history_len,  # Здесь надо как-то по-другому делать
         device=cfg.device,
         subject_key=cfg.data_conf.index_name,
->>>>>>> e0460078
         target_key=cfg.metrics.target_key
     )
 
-    metrics = sample_evaluator.evaluate(model, test_loader, blim=10)
-    print(metrics)
-    breakpoint()
+    # metrics = sample_evaluator.evaluate(model, test_loader, blim=10)
+    # print(metrics)
+    # breakpoint()
 
     trainer = Trainer(
         model=model,
         loss=loss,
         optimizer=optimizer,
         lr_scheduler=lr_scheduler,
-        sample_evaluator=sample_evaluator,
+        evaluator=sample_evaluator,
         train_loader=train_loader,
         val_loader=val_loader,
         run_name=cfg.run_name,
@@ -121,6 +109,7 @@
     )
 
     trainer.run()
+    breakpoint()
     trainer.load_best_model()
 
     train_metrics = trainer.validate(loaders["full_train"])
