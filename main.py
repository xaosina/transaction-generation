--- conflicted
+++ resolved
@@ -12,11 +12,7 @@
 from generation.data.utils import get_dataloaders
 from generation.losses import LossConfig, get_loss
 from generation.metrics.evaluator import EvaluatorConfig, SampleEvaluator
-<<<<<<< HEAD
-from generation.data.preprocess.vae.models.vae.model import VaeConfig
-=======
 from generation.models.autoencoders.vae import VaeConfig
->>>>>>> 8be5e675
 from generation.models.generator import Generator, ModelConfig
 from generation.trainer import TrainConfig, Trainer
 from generation.utils import (
@@ -57,9 +53,6 @@
     scheduler: SchedulerConfig = field(default_factory=SchedulerConfig)
     loss: LossConfig = field(default_factory=LossConfig)
     logging: LoginConfig = field(default_factory=LoginConfig)
-<<<<<<< HEAD
-    vae: VaeConfig = field(default_factory=VaeConfig),
-=======
     vae: VaeConfig = field(default_factory=VaeConfig)
     runner: RunnerConfig = field(default_factory=RunnerConfig)
 
@@ -107,7 +100,6 @@
     def param_grid(self, trial, config):
         suggest_conf(config["optuna"]["suggestions"], config, trial)
         return trial, config
->>>>>>> 8be5e675
 
 
 @pyrallis.wrap("spec_config.yaml")
