from dataclasses import asdict, dataclass, field
import os
from pathlib import Path
from typing import Any, Mapping, Optional

import pyrallis
from generation.data.utils import get_dataloaders
from generation.data.data_types import DataConfig
from generation.models.generator import Generator

from generation.metrics.sampler import SampleEvaluator
from generation.losses import get_loss, LossConfig
from generation.utils import get_optimizer, get_scheduler
from generation.trainer import Trainer
from generation.utils import OptimizerConfig, SchedulerConfig
from generation.models.generator import ModelConfig

@dataclass
class TrainConfig:
    total_iters: Optional[int] = 100_000
    total_epochs: Optional[int] = None
    patience: int = -1
    iters_per_epoch: Optional[int] = 10_000
    ckpt_replace: bool = True
    ckpt_track_metric: str = "epoch"
    ckpt_resume: Optional[str | os.PathLike] = None
    profiling: bool = False


@dataclass
class PipelineConfig:
    run_name: str = "debug"
    log_dir: str = "log/generation"
    device: str = "cuda:0"
    metrics: list[str] = []
    data_conf: DataConfig = field(default_factory=DataConfig)
    model: ModelConfig = field(default_factory=ModelConfig)
    trainer: TrainConfig = field(default_factory=TrainConfig)
    # model_conf: Mapping[str, Any] = field(default_factory=lambda: {})
    optimizer: OptimizerConfig = field(default_factory=OptimizerConfig)
    scheduler: SchedulerConfig = field(default_factory=SchedulerConfig)
    loss: LossConfig = field(default_factory=LossConfig)


@pyrallis.wrap()
def main(cfg: PipelineConfig):
    pyrallis.dump(cfg, open("run_config.yaml", "w"))
    print(cfg)
    train_loader, val_loader, test_loader = get_dataloaders(cfg.data_conf)
    model = Generator(cfg.data_conf, cfg.model)
    optimizer = get_optimizer(model.parameters(), cfg.optimizer)
    lr_scheduler = get_scheduler(optimizer, cfg.scheduler)
    # loss = get_loss(cfg.loss)
    batch = next(iter(train_loader))
    loss = get_loss(config=cfg.loss)
    out = model(batch)
<<<<<<< HEAD
=======
    batch = next(iter(test_loader))
>>>>>>> 3d5b195d
    loss_out = loss(batch, out)
    metrics, loss = None, None

    sample_evaluator = SampleEvaluator(
        Path(cfg.log_dir) / cfg.run_name / "ckpt",
        cfg.metrics,
        cfg.device,
        cfg.data_conf.generation_len,
        cfg.data_conf.min_history_len,  # Здесь надо как-то по-другому делать
    )

    trainer = Trainer(
        model=model,
        loss=loss,
        optimizer=optimizer,
        lr_scheduler=lr_scheduler,
        sample_evaluator=sample_evaluator,
        train_loader=train_loader,
        val_loader=val_loader,
        run_name=cfg.run_name,
        ckpt_dir=Path(cfg.log_dir) / cfg.run_name / "ckpt",
        device=cfg.device,
        **asdict(cfg.trainer),
    )

    trainer.run()
    trainer.load_best_model()

    train_metrics = trainer.validate(loaders["full_train"])
    train_val_metrics = trainer.validate(loaders["train_val"])
    hpo_metrics = trainer.validate(loaders["hpo_val"])
    test_metrics = trainer.validate(test_loaders["test"])


if __name__ == "__main__":
    main()<|MERGE_RESOLUTION|>--- conflicted
+++ resolved
@@ -54,10 +54,7 @@
     batch = next(iter(train_loader))
     loss = get_loss(config=cfg.loss)
     out = model(batch)
-<<<<<<< HEAD
-=======
     batch = next(iter(test_loader))
->>>>>>> 3d5b195d
     loss_out = loss(batch, out)
     metrics, loss = None, None
 
