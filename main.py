--- conflicted
+++ resolved
@@ -90,15 +90,9 @@
         target_key=cfg.metrics.target_key
     )
 
-<<<<<<< HEAD
-    # metrics = sample_evaluator.evaluate(model, test_loader, blim=10)
-    # print(metrics)
-    # breakpoint()
-=======
     metrics = sample_evaluator.evaluate(model, test_loader, blim=100, buffer_size=10)
     print(metrics)
     breakpoint()
->>>>>>> a1bc5f17
 
     trainer = Trainer(
         model=model,
