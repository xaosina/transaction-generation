from dataclasses import asdict, dataclass, field
import os
from pathlib import Path
<<<<<<< HEAD
from typing import Any, Mapping, Optional, List
=======
from typing import Optional
>>>>>>> a604edd5

import pyrallis
from generation.data.utils import get_dataloaders
from generation.data.data_types import DataConfig
from generation.models.generator import Generator

from generation.metrics.sampler import SampleEvaluator
from generation.losses import get_loss, LossConfig
from generation.utils import get_optimizer, get_scheduler
from generation.trainer import Trainer
from generation.utils import (
    OptimizerConfig,
    SchedulerConfig,
    get_unique_folder_suffix,
    log_to_file,
    LoginConfig
)
from generation.models.generator import ModelConfig


@dataclass
class TrainConfig:
    total_iters: Optional[int] = 100_000
    total_epochs: Optional[int] = None
    patience: int = -1
    iters_per_epoch: Optional[int] = 10_000
    ckpt_replace: bool = True
    ckpt_track_metric: str = "epoch"
    ckpt_resume: Optional[str | os.PathLike] = None
    profiling: bool = False


@dataclass
class PipelineConfig:
    run_name: str = "debug"
    log_dir: Path = "log/generation"
    device: str = "cuda:0"
<<<<<<< HEAD
    metrics: List[str] = field(default_factory=list)
=======
    metrics: list[str] = field(default_factory=list)
>>>>>>> a604edd5
    data_conf: DataConfig = field(default_factory=DataConfig)
    model: ModelConfig = field(default_factory=ModelConfig)
    trainer: TrainConfig = field(default_factory=TrainConfig)
    # model_conf: Mapping[str, Any] = field(default_factory=lambda: {})
    optimizer: OptimizerConfig = field(default_factory=OptimizerConfig)
    scheduler: SchedulerConfig = field(default_factory=SchedulerConfig)
    loss: LossConfig = field(default_factory=LossConfig)
    logging: LoginConfig = field(default_factory=LoginConfig)

@pyrallis.wrap("spec_config.yaml")
def main(cfg: PipelineConfig):
    cfg.run_name = cfg.run_name + get_unique_folder_suffix(
        Path(cfg.log_dir) / cfg.run_name
    )
    log_file = Path(cfg.log_dir) / cfg.run_name / "log"
    log_file.parent.mkdir(exist_ok=True, parents=True)
    run_dir = Path(cfg.log_dir) / cfg.run_name
    pyrallis.dump(cfg, open(run_dir / "config.yaml", "w"), sort_keys=False)
    print(cfg)
    with log_to_file(log_file, cfg.logging):
        run_pipeline(cfg)


def run_pipeline(cfg):
    train_loader, val_loader, test_loader = get_dataloaders(cfg.data_conf)
    model = Generator(cfg.data_conf, cfg.model).to("cuda")
    optimizer = get_optimizer(model.parameters(), cfg.optimizer)
    lr_scheduler = get_scheduler(optimizer, cfg.scheduler)
    # loss = get_loss(cfg.loss)
    batch = next(iter(train_loader)).to("cuda")
    loss = get_loss(config=cfg.loss)
    out = model(batch)
    # batch = next(iter(test_loader))
    loss_out = loss(batch, out)
    metrics, loss = None, None

    sample_evaluator = SampleEvaluator(
        ckpt=Path(cfg.log_dir) / cfg.run_name / "ckpt",
        metrics=cfg.metrics,
        gen_len=cfg.data_conf.generation_len,
        hist_len=cfg.data_conf.min_history_len,  # Здесь надо как-то по-другому делать
        device=cfg.device,
    )

<<<<<<< HEAD
    sample_evaluator.evaluate(model, test_loader)
=======
    sample_evaluator.evaluate(model, test_loader, blim=10)
    breakpoint()
>>>>>>> a604edd5

    trainer = Trainer(
        model=model,
        loss=loss,
        optimizer=optimizer,
        lr_scheduler=lr_scheduler,
        sample_evaluator=sample_evaluator,
        train_loader=train_loader,
        val_loader=val_loader,
        run_name=cfg.run_name,
        ckpt_dir=Path(cfg.log_dir) / cfg.run_name / "ckpt",
        device=cfg.device,
        **asdict(cfg.trainer),
    )

    trainer.run()
    trainer.load_best_model()

    train_metrics = trainer.validate(loaders["full_train"])
    train_val_metrics = trainer.validate(loaders["train_val"])
    hpo_metrics = trainer.validate(loaders["hpo_val"])
    test_metrics = trainer.validate(test_loaders["test"])


if __name__ == "__main__":
    main()<|MERGE_RESOLUTION|>--- conflicted
+++ resolved
@@ -1,11 +1,7 @@
 from dataclasses import asdict, dataclass, field
 import os
 from pathlib import Path
-<<<<<<< HEAD
-from typing import Any, Mapping, Optional, List
-=======
 from typing import Optional
->>>>>>> a604edd5
 
 import pyrallis
 from generation.data.utils import get_dataloaders
@@ -43,11 +39,7 @@
     run_name: str = "debug"
     log_dir: Path = "log/generation"
     device: str = "cuda:0"
-<<<<<<< HEAD
-    metrics: List[str] = field(default_factory=list)
-=======
     metrics: list[str] = field(default_factory=list)
->>>>>>> a604edd5
     data_conf: DataConfig = field(default_factory=DataConfig)
     model: ModelConfig = field(default_factory=ModelConfig)
     trainer: TrainConfig = field(default_factory=TrainConfig)
@@ -92,12 +84,8 @@
         device=cfg.device,
     )
 
-<<<<<<< HEAD
-    sample_evaluator.evaluate(model, test_loader)
-=======
     sample_evaluator.evaluate(model, test_loader, blim=10)
     breakpoint()
->>>>>>> a604edd5
 
     trainer = Trainer(
         model=model,
